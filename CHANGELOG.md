# Changelog
All notable changes to this project will be documented in this file. If you make a notable change to the project, please add a line describing the change to the "unreleased" section. The maintainers will make an effort to keep the [Github Releases](https://github.com/brightwind-dev/brightwind/releases) page up to date with this changelog. The format is based on [Semantic Versioning](https://semver.org/) e.g. '1.1.0'

Given a version number MAJOR.MINOR.PATCH, increment the:

    1. MAJOR version when you make incompatible API changes,
    2. MINOR version when you add functionality in a backwards compatible manner, and
    3. PATCH version when you make backwards compatible bug fixes.

Additional labels for pre-release and build metadata are available as extensions to the MAJOR.MINOR.PATCH format.

## [2.X.0]
1. Update behaviour of `time_continuity_gaps` to find any gap that
is not equal to the derived temporal resolution.
2. Added `data_resolution` argument to `average_data_by_period`, `monthly_means`, `coverage` and 
  `merge_datasets_by_period` functions (Issue #[297](https://github.com/brightwind-dev/brightwind/issues/297))
3. Update to work with Pandas 1.3.2. This mostly includes depreciating pd.Timedelta and using pd.DateOffset instead. (Pull request [#312](https://github.com/brightwind-dev/brightwind/pull/312)).
4. In`Correl` fix issue when duplicate column names are sent to `SpeedSort` (Issue #[304](https://github.com/brightwind-dev/brightwind/issues/304))
5. Added subplotting functionality to `sector_ratio` and improved user control of plotting (Issue #[309](https://github.com/brightwind-dev/brightwind/issues/309))
6. Allow `dist()` function to take a pd.DataFrame so user can plot multiple distributions on the same plot. (Issue #[264](https://github.com/brightwind-dev/brightwind/issues/264))
   1. As part of this added subplotting functionality for bar plots
<<<<<<< HEAD
7. Allow 'freq_table()' function to derive a seasonal adjusted frequency distribution if user sets 'seasonal_adjustment' input to true. (Issue # [334](https://github.com/brightwind-dev/brightwind/issues/334))
   1. As part of this added option for the user to give as input the monthly coverage threshold to apply for deriving the seasonal adjusted frequency distribution 
=======
7. Added subplotting functionality to `sector_ratio` and improved user control of plotting (Issue #[309](https://github.com/brightwind-dev/brightwind/issues/309)).
8. Update to work with matplotlib 3.5.2 and bug fix for plot_freq_distribution and dist functions (Issue #[315](https://github.com/brightwind-dev/brightwind/issues/315)). 
9. Update to work with numpy>=1.20.0 when pandas=0.25.3. (Issue #[344](https://github.com/brightwind-dev/brightwind/issues/344)). 
10. Updated `plot_timeseries` to use a subplot function (`_timeseries_subplot`) and added arguments _x_label_, _y_label_, _x_tick_label_angle_, 
_line_colors_, _legend_ and _figure_size_. (Issue #[349](https://github.com/brightwind-dev/brightwind/issues/349)).

>>>>>>> 1f509553

## [2.0.0]
- Major changes, notably
  - Incorporating the IEA WIND Task 43 WRA Data Model
  - Adding APIs to pull data from the BrightHub platform www.brightwindhub.com
  - Change license to MIT
  - Correl - add linear regression by direction sector
  - Correl - add different aggregation methods to both ref and target
  - better function to average wind directions
  - Bug fixes


## [1.0.0]
- Initial release<|MERGE_RESOLUTION|>--- conflicted
+++ resolved
@@ -19,17 +19,16 @@
 5. Added subplotting functionality to `sector_ratio` and improved user control of plotting (Issue #[309](https://github.com/brightwind-dev/brightwind/issues/309))
 6. Allow `dist()` function to take a pd.DataFrame so user can plot multiple distributions on the same plot. (Issue #[264](https://github.com/brightwind-dev/brightwind/issues/264))
    1. As part of this added subplotting functionality for bar plots
-<<<<<<< HEAD
-7. Allow 'freq_table()' function to derive a seasonal adjusted frequency distribution if user sets 'seasonal_adjustment' input to true. (Issue # [334](https://github.com/brightwind-dev/brightwind/issues/334))
-   1. As part of this added option for the user to give as input the monthly coverage threshold to apply for deriving the seasonal adjusted frequency distribution 
-=======
+7. Allow 'freq_table()' function to derive a seasonal adjusted frequency distribution if user sets 'seasonal_adjustment' 
+to true. (Issue # [334](https://github.com/brightwind-dev/brightwind/issues/334))
+   1. As part of this, added 'monthly_coverage_threshold' option for the user to ensure good coverage months.
 7. Added subplotting functionality to `sector_ratio` and improved user control of plotting (Issue #[309](https://github.com/brightwind-dev/brightwind/issues/309)).
 8. Update to work with matplotlib 3.5.2 and bug fix for plot_freq_distribution and dist functions (Issue #[315](https://github.com/brightwind-dev/brightwind/issues/315)). 
 9. Update to work with numpy>=1.20.0 when pandas=0.25.3. (Issue #[344](https://github.com/brightwind-dev/brightwind/issues/344)). 
 10. Updated `plot_timeseries` to use a subplot function (`_timeseries_subplot`) and added arguments _x_label_, _y_label_, _x_tick_label_angle_, 
 _line_colors_, _legend_ and _figure_size_. (Issue #[349](https://github.com/brightwind-dev/brightwind/issues/349)).
 
->>>>>>> 1f509553
+
 
 ## [2.0.0]
 - Major changes, notably
