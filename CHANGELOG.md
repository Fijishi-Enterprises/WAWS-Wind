# Changelog
All notable changes to this project will be documented in this file. If you make a notable change to the project, please add a line describing the change to the "unreleased" section. The maintainers will make an effort to keep the [Github Releases](https://github.com/brightwind-dev/brightwind/releases) page up to date with this changelog. The format is based on [Semantic Versioning](https://semver.org/) e.g. '1.1.0'

Given a version number MAJOR.MINOR.PATCH, increment the:

    1. MAJOR version when you make incompatible API changes,
    2. MINOR version when you add functionality in a backwards compatible manner, and
    3. PATCH version when you make backwards compatible bug fixes.

Additional labels for pre-release and build metadata are available as extensions to the MAJOR.MINOR.PATCH format.

## [2.X.0]
1. Update behaviour of `time_continuity_gaps` to find any gap that
is not equal to the derived temporal resolution.
2. Added `data_resolution` argument to `average_data_by_period`, `monthly_means`, `coverage` and 
  `merge_datasets_by_period` functions (Issue #[297](https://github.com/brightwind-dev/brightwind/issues/297))
<<<<<<< HEAD
- Added subplotting functionality to `sector_ratio` and improved user control of plotting (Issue #[309](https://github.com/brightwind-dev/brightwind/issues/309)).
=======
3. Update to work with Pandas 1.3.2. This mostly includes depreciating pd.Timedelta and using pd.DateOffset instead. (Pull request [#312](https://github.com/brightwind-dev/brightwind/pull/312)).
4. In`Correl` fix issue when duplicate column names are sent to `SpeedSort` (Issue #[304](https://github.com/brightwind-dev/brightwind/issues/304))
5. Added subplotting functionality to `sector_ratio` and improved user control of plotting (Issue #[309](https://github.com/brightwind-dev/brightwind/issues/309))
6. Allow `dist()` function to take a pd.DataFrame so user can plot multiple distributions on the same plot. (Issue #[264](https://github.com/brightwind-dev/brightwind/issues/264))
   1. As part of this added subplotting functionality for bar plots

>>>>>>> 6a3eb4af

## [2.0.0]
- Major changes, notably
  - Incorporating the IEA WIND Task 43 WRA Data Model
  - Adding APIs to pull data from the BrightHub platform www.brightwindhub.com
  - Change license to MIT
  - Correl - add linear regression by direction sector
  - Correl - add different aggregation methods to both ref and target
  - better function to average wind directions
  - Bug fixes


## [1.0.0]
- Initial release<|MERGE_RESOLUTION|>--- conflicted
+++ resolved
@@ -14,16 +14,13 @@
 is not equal to the derived temporal resolution.
 2. Added `data_resolution` argument to `average_data_by_period`, `monthly_means`, `coverage` and 
   `merge_datasets_by_period` functions (Issue #[297](https://github.com/brightwind-dev/brightwind/issues/297))
-<<<<<<< HEAD
-- Added subplotting functionality to `sector_ratio` and improved user control of plotting (Issue #[309](https://github.com/brightwind-dev/brightwind/issues/309)).
-=======
 3. Update to work with Pandas 1.3.2. This mostly includes depreciating pd.Timedelta and using pd.DateOffset instead. (Pull request [#312](https://github.com/brightwind-dev/brightwind/pull/312)).
 4. In`Correl` fix issue when duplicate column names are sent to `SpeedSort` (Issue #[304](https://github.com/brightwind-dev/brightwind/issues/304))
 5. Added subplotting functionality to `sector_ratio` and improved user control of plotting (Issue #[309](https://github.com/brightwind-dev/brightwind/issues/309))
 6. Allow `dist()` function to take a pd.DataFrame so user can plot multiple distributions on the same plot. (Issue #[264](https://github.com/brightwind-dev/brightwind/issues/264))
    1. As part of this added subplotting functionality for bar plots
+7. Added subplotting functionality to `sector_ratio` and improved user control of plotting (Issue #[309](https://github.com/brightwind-dev/brightwind/issues/309)).
 
->>>>>>> 6a3eb4af
 
 ## [2.0.0]
 - Major changes, notably
