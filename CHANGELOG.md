# Changelog
All notable changes to this project will be documented in this file. If you make a notable change to the project, please add a line describing the change to the "unreleased" section. The maintainers will make an effort to keep the [Github Releases](https://github.com/brightwind-dev/brightwind/releases) page up to date with this changelog. The format is based on [Semantic Versioning](https://semver.org/) e.g. '1.1.0'

Given a version number MAJOR.MINOR.PATCH, increment the:

    1. MAJOR version when you make incompatible API changes,
    2. MINOR version when you add functionality in a backwards compatible manner, and
    3. PATCH version when you make backwards compatible bug fixes.

Additional labels for pre-release and build metadata are available as extensions to the MAJOR.MINOR.PATCH format.

## [2.X.0]
1. Update behaviour of `time_continuity_gaps` to find any gap that
is not equal to the derived temporal resolution.
2. Added `data_resolution` argument to `average_data_by_period`, `monthly_means`, `coverage` and 
  `merge_datasets_by_period` functions (Issue #[297](https://github.com/brightwind-dev/brightwind/issues/297))
3. Update to work with Pandas 1.3.2. This mostly includes depreciating pd.Timedelta and using pd.DateOffset instead. (Pull request [#312](https://github.com/brightwind-dev/brightwind/pull/312)).
4. In`Correl` fix issue when duplicate column names are sent to `SpeedSort` (Issue #[304](https://github.com/brightwind-dev/brightwind/issues/304))
5. Added subplotting functionality to `sector_ratio` and improved user control of plotting (Issue #[309](https://github.com/brightwind-dev/brightwind/issues/309))
6. Allow `dist()` function to take a pd.DataFrame so user can plot multiple distributions on the same plot. (Issue #[264](https://github.com/brightwind-dev/brightwind/issues/264))
   1. As part of this added subplotting functionality for bar plots
7. Allow 'freq_table()' function to derive a seasonal adjusted frequency distribution if user sets 'seasonal_adjustment' 
to true. (Issue # [334](https://github.com/brightwind-dev/brightwind/issues/334))
   1. As part of this, added 'monthly_coverage_threshold' option for the user to ensure good coverage months.
8. Update to work with matplotlib 3.5.2 and bug fix for plot_freq_distribution and dist functions (Issue #[315](https://github.com/brightwind-dev/brightwind/issues/315)). 
9. Update to work with numpy>=1.20.0 when pandas=0.25.3. (Issue #[344](https://github.com/brightwind-dev/brightwind/issues/344)). 
10. Updated `plot_timeseries` to use a subplot function (`_timeseries_subplot`) and added arguments _x_label_, _y_label_, _x_tick_label_angle_, 
_line_colors_, _legend_ and _figure_size_. (Issue #[349](https://github.com/brightwind-dev/brightwind/issues/349)).
11. In `average_data_by_period()` fixed issue when wind direction average is derived for a period equal to the data resolution period 
(Issue #[319](https://github.com/brightwind-dev/brightwind/issues/319)).
13. In `freq_tab()` added option to give as input target wind speed we want the mean frequency distribution to have 
(Issue #[269](https://github.com/brightwind-dev/brightwind/issues/269)).
12. Fixed bugs for `TI.by_speed` and `TI.by_sector` and added tests. Solved versions issue that were raised from Pandas 1.3.3. (Issue #[317](https://github.com/brightwind-dev/brightwind/issues/317)).
11. Address errors and warnings generated for `Shear.TimeOfDay` and `Shear` when pandas >=1.0.0 (Issue #[347](https://github.com/brightwind-dev/brightwind/issues/347)).
12. In `average_data_by_period()` fixed issue when wind direction average is derived for a period equal to the data resolution period (Issue #[319](https://github.com/brightwind-dev/brightwind/issues/319)).
13. In `_calc_mean_speed_of_freq_tab` for `export_tab_file` fix issue around using wind speed bins less than 1 m/s (Issue #[359](https://github.com/brightwind-dev/brightwind/issues/359)).
<<<<<<< HEAD
14. Addressed al Future and Deprecation warnings for matplotlib<=3.6.3, numpy<=1.24.1, pandas<=1.5.3. (Issue #[356](https://github.com/brightwind-dev/brightwind/issues/356)).
=======
14. Update to work with versions 1.0 to 1.2 of IEA WIND Task 43 WRA Data Model (Issue #[306](https://github.com/brightwind-dev/brightwind/issues/306)).
>>>>>>> c77556c3




## [2.0.0]
- Major changes, notably
  - Incorporating the IEA WIND Task 43 WRA Data Model
  - Adding APIs to pull data from the BrightHub platform www.brightwindhub.com
  - Change license to MIT
  - Correl - add linear regression by direction sector
  - Correl - add different aggregation methods to both ref and target
  - better function to average wind directions
  - Bug fixes


## [1.0.0]
- Initial release<|MERGE_RESOLUTION|>--- conflicted
+++ resolved
@@ -34,11 +34,9 @@
 11. Address errors and warnings generated for `Shear.TimeOfDay` and `Shear` when pandas >=1.0.0 (Issue #[347](https://github.com/brightwind-dev/brightwind/issues/347)).
 12. In `average_data_by_period()` fixed issue when wind direction average is derived for a period equal to the data resolution period (Issue #[319](https://github.com/brightwind-dev/brightwind/issues/319)).
 13. In `_calc_mean_speed_of_freq_tab` for `export_tab_file` fix issue around using wind speed bins less than 1 m/s (Issue #[359](https://github.com/brightwind-dev/brightwind/issues/359)).
-<<<<<<< HEAD
-14. Addressed al Future and Deprecation warnings for matplotlib<=3.6.3, numpy<=1.24.1, pandas<=1.5.3. (Issue #[356](https://github.com/brightwind-dev/brightwind/issues/356)).
-=======
-14. Update to work with versions 1.0 to 1.2 of IEA WIND Task 43 WRA Data Model (Issue #[306](https://github.com/brightwind-dev/brightwind/issues/306)).
->>>>>>> c77556c3
+14. Addressed all Future and Deprecation warnings for matplotlib<=3.6.3, numpy<=1.24.1, pandas<=1.5.3. (Issue #[356](https://github.com/brightwind-dev/brightwind/issues/356)).
+15. Update to work with versions 1.0 to 1.2 of IEA WIND Task 43 WRA Data Model (Issue #[306](https://github.com/brightwind-dev/brightwind/issues/306)).
+
 
 
 
