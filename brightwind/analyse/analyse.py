import pandas as pd
import numpy as np
from brightwind.transform import transform as tf
from brightwind.utils import utils
from brightwind.analyse import plot as bw_plt
from brightwind.utils.utils import _convert_df_to_series
<<<<<<< HEAD
import matplotlib
import warnings
=======
>>>>>>> 1f509553

__all__ = ['monthly_means',
           'momm',
           'dist',
           'dist_matrix',
           'dist_of_wind_speed',
           'dist_by_dir_sector',
           'dist_matrix_by_dir_sector',
           'dist_12x24',
           'freq_distribution',
           'freq_table',
           'time_continuity_gaps',
           'coverage',
           'basic_stats',
           'TI',
           'sector_ratio',
           'calc_air_density']


def dist_matrix(var_series, x_series, y_series,
                num_bins_x=None, num_bins_y=None,
                x_bins=None, y_bins=None,
                x_bin_labels=None, y_bin_labels=None,
                var_label=None, x_label=None, y_label=None,
                aggregation_method='%frequency',
                return_data=False):
    """
    Calculates the distribution of a variable against two other variables, on an X-Y plane, returning a heat map.
    By default, the X and Y variables are binned in bins of 1. However, this behaviour can be modified by the user.

    :param var_series: Time-series of the variable whose distribution we need to find.
    :type var_series: pandas.Series
    :param x_series: Time-series of the X variable which we want to bin against, forms columns of distribution.
    :type x_series: pandas.Series
    :param y_series: Time-series of the Y variable which we want to bin against, forms rows of distribution.
    :type y_series: pandas.Series
    :param num_bins_x: Number of evenly spaced bins to use for x_series. If this and x_bins are not specified, bins
                       of width 1 are used.
    :type num_bins_x: int
    :param num_bins_y: Number of evenly spaced bins to use for y_series. If this and y_bins are not specified, bins
                       of width 1 are used.
    :type num_bins_y: int
    :param x_bins: (optional) Array of numbers where adjacent elements of array form a bin. Overwrites num_bins_x.
                If set to None derives the min and max from the x_series series and creates evenly spaced number of
                bins specified by num_bins_x.
    :type x_bins: list, array, None
    :param y_bins: (optional) Array of numbers where adjacent elements of array form a bin. Overwrites num_bins_y.
                If set to None derives the min and max from the y_series series and creates evenly spaced number of
                bins specified by num_bins_y.
    :type y_bins: list, array, None
    :param x_bin_labels: (optional) Labels of bins to be used for x_series, uses (bin-start, bin-end] format by
                          default.
    :type x_bin_labels:list
    :param y_bin_labels: (optional) Labels of bins to be used for y_series, uses (bin-start, bin-end] format by
                          default.
    :type y_bin_labels: list
    :param var_label: (Optional) Label to use for variable distributed, by default name of the var_series is used.
    :type var_label: str
    :param x_label: (Optional) Label to use for x_label of heat map, by default name of the x_series is used.
    :type x_label: str
    :param y_label: (Optional) Label to use for y_label of heat map, by default name of the y_series is used.
    :type y_label: str
    :param aggregation_method: Statistical method used to find distribution. It can be mean, max, min, std, count,
           %frequency or a custom function. Computes frequency in percentages by default.
    :type aggregation_method: str or function
    :param return_data: If True data is also returned with a plot.
    :return: A heat map and a distribution matrix if return_data is True, otherwise just a heat map.

    **Example usage**
    ::
        import brightwind as bw
        df = bw.load_csv(r'C:\\Users\\Stephen\\Documents\\Analysis\\demo_data.csv')

        # For distribution of mean wind speed standard deviation against wind speed and temperature
        bw.dist_matrix(df.Spd40mNStd, x_series=df.T2m, y_series=df.Spd40mN, aggregation_method='mean')

        # To change the number of bins
        bw.dist_matrix(df.Spd40mNStd, x_series=df.T2m, y_series=df.Spd40mN, num_bins_x=4, num_bins_y=10)

        # To specify custom bins
        bw.dist_matrix(df.Spd40mNStd, x_series=df.T2m, y_series=df.Spd40mN,
                       y_bins=[0,6,12, 15, 41], y_bin_labels=['low wind', 'medium wind', 'gale', 'storm'],
                       aggregation_method='min', return_data=True)

        # For custom aggregation function
        def custom_agg(x):
            return x.mean()+(2*x.std())
        data = bw.dist_matrix(df.Spd40mNStd, x_series=df.T2m, y_series=df.Spd40mN,
                              aggregation_method=custom_agg, return_data=True)

    """

    var_series = _convert_df_to_series(var_series).dropna()
    y_series = _convert_df_to_series(y_series).dropna()
    x_series = _convert_df_to_series(x_series).dropna()

    if x_label is not None:
        x_series.name = x_label
    if y_label is not None:
        y_series.name = y_label
    if var_series.name is None:
        var_series.name = 'var_series'
    if y_series.name is None:
        y_series.name = 'binned_var_1'
    if x_series.name is None:
        x_series.name = 'binned_var_2'
    if var_label is None:
        var_label = aggregation_method.capitalize() + ' of ' + var_series.name
    var_series.name = var_label
    if x_series.name == var_series.name:
        x_series.name = x_series.name+"_binned"
    if y_series.name == var_series.name:
        y_series.name = y_series.name+"_binned"

    if num_bins_x is None and x_bins is None:
        x_bins = np.arange(int(np.floor(x_series.min())), int(np.ceil(x_series.max()) + 1 + (x_series.max() % 1 == 0)),
                           1)
    elif num_bins_x is not None and x_bins is None:
        x_bins = np.linspace(x_series.min(), x_series.max(), num_bins_x + 1)
    elif x_bins is not None:
        x_bins = x_bins

    if num_bins_y is None and y_bins is None:
        y_bins = np.arange(int(np.floor(y_series.min())), int(np.ceil(y_series.max()) + 1 + (y_series.max() % 1 == 0)),
                           1)
    elif num_bins_y is not None and y_bins is None:
        y_bins = np.linspace(y_series.min(), y_series.max(), num_bins_y + 1)
    elif y_bins is not None:
        y_bins = y_bins

    var_binned_series_1 = pd.cut(y_series, y_bins, right=False).rename(y_series.name)
    var_binned_series_2 = pd.cut(x_series, x_bins, right=False).rename(x_series.name)
    data = pd.concat([var_series, var_binned_series_1, var_binned_series_2], join='inner',
                     axis=1).dropna()

    if aggregation_method == '%frequency':
        counts = data.groupby([y_series.name, x_series.name]).count().unstack(level=-1)
        distribution = counts / (counts.sum().sum()) * 100.0
    else:
        distribution = data.groupby([y_series.name, x_series.name]).agg(aggregation_method).unstack(level=-1)

    if y_bin_labels is not None:
        distribution.index = y_bin_labels
    if x_bin_labels is not None:
        distribution.columns = x_bin_labels

    if not isinstance(aggregation_method, str):
        aggregation_method = aggregation_method.__name__

    if x_bin_labels is None:
        x_bin_labels = [str(i[1]) for i in distribution.columns]
    if y_bin_labels is None:
        y_bin_labels = [str(i) for i in distribution.index.values]

    heatmap = bw_plt.plot_dist_matrix(distribution, var_label, xticklabels=x_bin_labels, yticklabels=y_bin_labels)

    if return_data:
        return heatmap, distribution
    else:
        return heatmap


def calc_target_value_by_linear_model(ref_value: float, slope: float, offset: float):
    """
    :rtype: np.float64
    """
    return (ref_value*slope) + offset


def monthly_means(data, return_data=False, return_coverage=False, ylabel='Wind speed [m/s]', data_resolution=None):
    """
    Plots means for calendar months in a timeseries plot. Input can be a series or a DataFrame. Can
    also return data of monthly means with a plot.

    :param data: A timeseries to find monthly means of. Can have multiple columns
    :type data: Series or DataFrame
    :param return_data: To return data of monthly means along with the plot.
    :type return_data: bool
    :param return_coverage: To return monthly coverage along with the data and plot. Also plots the coverage on the
        same graph if only a single series was passed to data.
    :type return_coverage: bool
    :param ylabel: Label for the y-axis, Wind speed [m/s] by default
    :type   ylabel: str
    :param data_resolution: Data resolution to give as input if the coverage of the data timeseries is extremely low
                            and it is not possible to define the most common time interval between timestamps
    :type data_resolution:  None or pd.DateOffset
    :return: A plot of monthly means for the input data. If return data is true it returns a tuple where
        the first element is plot and second is data pertaining to monthly means.

    **Example usage**
    ::
        import brightwind as bw
        data = bw.load_csv(bw.demo_datasets.demo_data)

        monthly_means_plot, monthly_means = bw.monthly_means(data, return_data=True)
        print("Monthly means data for all the columns:")
        print(monthly_means)
        print("Monthly means plot for all the columns:")
        monthly_means_plot

        # For a single column only
        bw.monthly_means(data.Spd80mS)

        # Return coverage
        monthly_means_plot, monthly_means = bw.monthly_means(data.Spd80mS, return_coverage=True)
        monthly_means_plot

        # To find coverage giving as input the data resolution as 1 month if data coverage is extremely low and
        # it is not possible to define the most common time interval between timestamps
        data_monthly = bw.average_data_by_period(data.Spd80mS, period='1M')
        data_monthly = data_monthly[data_monthly.index.month.isin([2, 4, 6, 8])]
        monthly_means_plot, monthly_mean_data = bw.monthly_means(data_monthly, return_data=True,
                                                                 data_resolution=pd.DateOffset(months=1))

    """

    df, covrg = tf.average_data_by_period(data, period='1MS', return_coverage=True, data_resolution=data_resolution)
    if return_data and not return_coverage:
        return bw_plt.plot_monthly_means(df, ylbl=ylabel), df
    if return_coverage:
        return bw_plt.plot_monthly_means(df, covrg, ylbl=ylabel),  pd.concat([df, covrg], axis=1)
    return bw_plt.plot_monthly_means(df, ylbl=ylabel)


def _mean_of_monthly_means_basic_method(df: pd.DataFrame) -> pd.DataFrame:
    """
    Return a DataFrame of mean of monthly means for each column in the DataFrame with timestamp as the index.
    Calculate the monthly mean for each calendar month and then average the resulting 12 months.
    """
    monthly_df: pd.DataFrame = df.groupby(df.index.month).mean().mean().to_frame()
    monthly_df.columns = ['MOMM']
    return monthly_df


def momm(data, date_from: str = '', date_to: str = ''):
    """
    Calculates and returns long term reference speed. Accepts a DataFrame
    with timestamps as index column and another column with wind-speed. You can also specify
    date_from and date_to to calculate the long term reference speed for only that period.

    :param data: Pandas DataFrame or Series with timestamp as index and a column with wind-speed
    :type data:  pd.DataFrame or pd.Series
    :param date_from: Start date as string in format YYYY-MM-DD
    :param date_to: End date as string in format YYYY-MM-DD
    :returns: Long term reference speed

    """
    if isinstance(data, pd.Series):
        momm_data = data.to_frame()
    else:
        momm_data = data.copy()
    sliced_data = utils.slice_data(momm_data, date_from, date_to)
    output = _mean_of_monthly_means_basic_method(sliced_data)
    if output.shape == (1, 1):
        return output.values[0][0]
    return output


def _get_direction_bin_labels(sectors, direction_bins, zero_centred=True):
    mapper = dict()
    for i, lower_bound in enumerate(direction_bins[:sectors]):
        if i == 0 and zero_centred:
            mapper[i+1] = '{0}-{1}'.format(direction_bins[-2], direction_bins[1])
        else:
            mapper[i+1] = '{0}-{1}'.format(lower_bound, direction_bins[i+1])
    return mapper.values()


def _map_direction_bin(wdir, bins, sectors):
    kwargs = {}
    if wdir == max(bins):
        kwargs['right'] = True
    else:
        kwargs['right'] = False
    bin_num = np.digitize([wdir], bins, **kwargs)[0]
    if bin_num == sectors+1:
        bin_num = 1
    return bin_num


def _derive_distribution(var_to_bin, var_to_bin_against, bins=None, aggregation_method='%frequency'):
    """
    Calculates the distribution of a variable with respect to another variable.

    :param var_to_bin:          Timeseries of the variable whose distribution we need to find
    :type var_to_bin:           pandas.Series
    :param var_to_bin_against:  Timesseries of the variable which we want to bin against
    :type var_to_bin_against:   pandas.Series
    :param bins:                Array of numbers where adjacent elements of array form a bin. If set to None, it derives
                                the min and max from the var_to_bin_against series and creates array in steps of 1.
    :type bins:                 list, array or None
    :param aggregation_method:  Statistical method used to find distribution. It can be mean, max, min, std, count,
                                %frequency or a custom function. Computes frequency in percentages by default.
    :type aggregation_method:   str or function
    :returns:                   A distribution pandas.Series with bins as index and column with
                                statistics chosen by aggregation_method.
    :rtype:                     pandas.Series

    **Example usage**
    ::
        import brightwind as bw
        data = bw.load_csv(bw.demo_datasets.demo_data)

        # For distribution of %frequency of wind speeds variable against itself, assigning bins
        dist = bw.analyse.analyse._derive_distribution(data.Spd40mN, var_to_bin_against=data.Spd40mN,
                                                       bins=[0, 8, 12, 21])

        # For distribution of counts of wind speeds variable against another variable
        dist = bw.analyse.analyse._derive_distribution(data.Spd40mN, var_to_bin_against=data.T2m,
                                                       bins=[0, 2, 10, 30], aggregation_method='count')
    """

    var_to_bin = _convert_df_to_series(var_to_bin)
    var_to_bin_against = _convert_df_to_series(var_to_bin_against)
    var_to_bin = var_to_bin.dropna()
    var_to_bin_against = var_to_bin_against.dropna()

    if bins is None:
        bins = np.arange(round(var_to_bin_against.min() - 0.5) - 0.5, var_to_bin_against.max() + 0.5, 1)
    var_binned_series = pd.cut(var_to_bin_against, bins, right=False).rename('variable_bin')
    data = pd.concat([var_to_bin.rename('data'), var_binned_series], join='inner', axis=1)

    if aggregation_method == '%frequency':
        distribution = data.groupby(['variable_bin'])['data'].count().rename('%frequency') / len(data) * 100.0
    else:
        distribution = data.groupby(['variable_bin'])['data'].agg(aggregation_method)

    return distribution


def dist(var_to_bin, var_to_bin_against=None, bins=None, bin_labels=None, x_label=None,
         max_y_value=None, aggregation_method='%frequency', return_data=False):
    """
    Calculates the distribution of a variable against itself as per the bins specified. If the var_to_bin input is a
    DataFrame then the function derives the distribution for each column against itself. Can also pass another variable
    for finding distribution with respect to another variable.

    :param var_to_bin:          Timeseries of the variable(s) whose distribution we need to find
    :type var_to_bin:           pandas.Series or pandas.DataFrame
    :param var_to_bin_against:  (optional) Timeseries of the variable which we want to bin against, if required to bin
                                against another variable. If None, then each variable in var_to_bin is binned against
                                itself. Note that if var_to_bin is a pandas.DataFrame and var_to_bin_against is provided
                                then all column variables are binned against this.
    :type var_to_bin_against:   pandas.Series or None
    :param bins:                Array of numbers where adjacent elements of array form a bin. If set to None, it derives
                                the min and max from the var_to_bin_against series and creates array in steps of 1.
    :type bins:                 list, array or None
    :param bin_labels:          Labels of bins to be used, uses (bin-start, bin-end] format by default
    :type bin_labels:           list, array or None
    :param x_label:             x-axis label to be used. If None, it will take the name of the series sent.
    :type x_label:              str or None
    :param max_y_value:         Max value for the y-axis of the plot to be set. Default will be relative to max
                                calculated data value.
    :type max_y_value:          float or int
    :param aggregation_method:  Statistical method used to find distribution. It can be mean, max, min, std, count,
                                %frequency or a custom function. Computes frequency in percentages by default.
    :type aggregation_method:   str or function
    :param return_data:         Set to True if you want the data returned.
    :type return_data:          bool
    :returns:                   A distribution plot and, if requested, a pandas.Series or pandas.DataFrame with bins
                                as row indexes and column with statistics chosen by aggregation_method.
    :rtype:                     matplotlib.figure.Figure or
                                tuple(matplotlib.figure.Figure, pandas.Series or pandas.DataFrame)

    **Example usage**
    ::
        import brightwind as bw
        data = bw.load_csv(bw.demo_datasets.demo_data)

        #For distribution of %frequency of wind speeds
        dist = bw.dist(data.Spd40mN, bins=[0, 8, 12, 21], bin_labels=['normal', 'gale', 'storm'])

        #For distribution of temperature
        temp_dist = bw.dist(data.T2m)

        #For distribution of temperature with set bin array
        temp_dist = bw.dist(data.T2m, bins=[0,1,2,3,4,5,6,7,8,9,10])

        #For custom aggregation function
        def custom_agg(x):
            return x.mean()+(2*x.std())
        temp_dist = bw.dist(data.T2m, bins=[-10, 4, 12, 18, 30], aggregation_method=custom_agg)

        #For distribution of mean wind speeds with respect to temperature
        spd_dist = bw.dist(data.Spd40mN, var_to_bin_against=data.T2m,
                           bins=[-10, 4, 12, 18, 30],
                           bin_labels=['freezing', 'cold', 'mild', 'hot'], aggregation_method='mean')

        #For distribution of multiple sum wind speeds with respect themselves
        spd_dist = bw.dist(data[['Spd80mN', 'Spd80mS']], aggregation_method='sum')

        #For distribution of multiple mean wind speeds with respect to temperature
        spd_dist = bw.dist(data[['Spd80mN', 'Spd80mS']], var_to_bin_against=data.T2m,
                           bins=[-10, 4, 12, 18, 30],
                           bin_labels=['freezing', 'cold', 'mild', 'hot'], aggregation_method='mean')

    """
    if type(var_to_bin) == pd.Series:
        var_to_bin = var_to_bin.to_frame()

    if np.shape(var_to_bin)[1] > 1:
        legend = True
    else:
        legend = False

    if x_label is None:
        if var_to_bin_against is None and len(var_to_bin.columns) == 1:
            x_label = var_to_bin.columns[0]

    distributions = pd.DataFrame()
    for i_dist, var_name in enumerate(var_to_bin.columns):

        if var_to_bin_against is None:
            var_to_bin_against_series = var_to_bin[var_name].copy(deep=False)
        else:
            var_to_bin_against_series = var_to_bin_against

        distribution = _derive_distribution(var_to_bin[var_name], var_to_bin_against_series, bins,
                                            aggregation_method)
        distribution.name = var_name

        if i_dist == 0:
            distributions = distribution
        else:
            distributions = pd.concat([distributions, distribution], axis=1)

    if not isinstance(aggregation_method, str):
        aggregation_method = aggregation_method.__name__

    graph = bw_plt.plot_freq_distribution(distributions.replace([np.inf, -np.inf], np.NAN),
                                          max_y_value=max_y_value,
                                          x_tick_labels=bin_labels, x_label=x_label, y_label=aggregation_method,
                                          legend=legend)
    if bin_labels is not None:
        distributions.index = bin_labels
    if return_data:
        return graph, distributions
    return graph


def dist_of_wind_speed(wspd, max_speed=30, max_y_value=None, return_data=False):
    """
    Accepts a wind speed time series and computes it's frequency distribution. That is, how often does the wind
    blow within each wind speed bin.

    :param wspd: Time series of the wind speed variable whose distribution we need to find.
    :type wspd: pd.Series
    :param max_speed: Max wind speed to consider, default is 30 m/s.
    :type max_speed: int
    :param max_y_value: Max value for the y-axis of the plot to be set. Default will be relative to max calculated
                        data value.
    :type max_y_value: float, int
    :param return_data: Set to True if you want the data returned.
    :type return_data: bool

    **Example usage**
    ::
        import brightwind as bw
        data = bw.load_csv(bw.demo_datasets.demo_data)

        freq_dist_plot, freq_dist = bw.dist_of_wind_speed(data.Spd80mN, return_data=True)

    """
    freq_dist = dist(wspd, var_to_bin_against=None, bins=np.arange(-0.5, max_speed+1, 1), bin_labels=None,
                     x_label='Wind Speed [m/s]', max_y_value=max_y_value, aggregation_method='%frequency',
                     return_data=True)
    if return_data:
        return freq_dist[0], freq_dist[1]
    return freq_dist[0]


def freq_distribution(wspd, max_speed=30, max_y_value=None, return_data=False):
    """
    Same as `dist_of_wind_speed()`. Please see that function's documentation.

    """

    return dist_of_wind_speed(wspd, max_speed=max_speed, max_y_value=max_y_value, return_data=return_data)


def _binned_direction_series(direction_series, sectors, direction_bin_array=None):
    """
    Accepts a series with wind directions and number of sectors  you want to divide.

    :param  direction_series: Series of directions to bin
    :param  sectors: number of direction sectors
    :param direction_bin_array: An optional parameter, if you want custom direction bins pass an array
                        of the bins. If nto specified direction_bins will be centered around 0
    :returns: A series with direction-bins, bins centered around 0 degree by default if direction_bin_array
    is not specified

    """
    if direction_bin_array is None:
        direction_bin_array = utils.get_direction_bin_array(sectors)
    return direction_series.dropna().apply(_map_direction_bin, bins=direction_bin_array, sectors=sectors)


def _get_direction_binned_series(sectors, direction_series, direction_bin_array=None, direction_bin_labels=None):
    if direction_bin_array is None:
        direction_bin_array = utils.get_direction_bin_array(sectors)
        zero_centered = True
    else:
        sectors = len(direction_bin_array)-1
        zero_centered = False
    if direction_bin_labels is None:
        direction_bin_labels = _get_direction_bin_labels(sectors, direction_bin_array, zero_centered)
    direction_binned_series = _binned_direction_series(direction_series, sectors, direction_bin_array)\
        .rename('direction_bin')
    return direction_binned_series, direction_bin_labels, sectors, direction_bin_array, zero_centered


def dist_by_dir_sector(var_series, direction_series, sectors=12, aggregation_method='%frequency',
                       direction_bin_array=None, direction_bin_labels=None, return_data=False):
    """
    Derive the distribution of a time series variable with respect to wind direction sectors. For example, if time
    series of wind speeds is sent, it produces a wind rose.

    :param var_series: Time series of the variable whose distribution we need to find.
    :type var_series:  pd.Series
    :param direction_series: Time series of wind directions between [0-360].
    :type direction_series:  pd.Series
    :param sectors: Number of direction sectors to bin in to. The first sector is centered at 0 by default. To change
                    that behaviour specify direction_bin_array, which overwrites sectors.
    :type sectors: int
    :param aggregation_method: Statistical method used to find distribution it can be mean, max, min, std, count,
            %frequency or a custom function. Computes frequency in percentages by default.
    :type aggregation_method: str
    :param direction_bin_array: Optional, to change default behaviour of first sector centered at 0 assign an array of
            bins to this.
    :type direction_bin_array: list, array, None
    :param direction_bin_labels: Optional, you can specify an array of labels to be used for the bins. Uses string
            labels of the format '30-90' by default. Overwrites sectors.
    :type direction_bin_labels: list, array, None
    :param return_data: Set to True if you want the data returned.
    :type return_data: bool
    :returns: A plot of a rose and a DataFrame/Series with wind direction sector as row indexes and columns with
                statistics chosen by aggregation_method.

    **Example usage**
    ::
        import brightwind as bw
        df = bw.load_campbell_scientific(bw.demo_datasets.demo_campbell_scientific_site_data)

        rose, distribution = bw.dist_by_dir_sector(df.Spd40mN, df.Dir38mS, return_data=True)

        #For using custom bins
        rose, distribution = bw.dist_by_dir_sector(df.Spd40mN, df.Dir38mS,
                                direction_bin_array=[0,90,130,200,360],
                                direction_bin_labels=['northerly','easterly','southerly','westerly'],
                                return_data=True)

        #For measuring standard deviation in a sector rather than frequency in percentage (default)
        rose, distribution = bw.dist_by_dir_sector(df.Spd40mN, df.Dir38mS, aggregation_method='std',
            return_data=True)

    """
    var_series = _convert_df_to_series(var_series)
    direction_series = _convert_df_to_series(direction_series)
    var_series = var_series.dropna()
    direction_series = direction_series.dropna()
    direction_binned_series, direction_bin_labels, sectors, direction_bin_array, zero_centered = \
        _get_direction_binned_series(sectors, direction_series, direction_bin_array, direction_bin_labels)
    data = pd.concat([var_series.rename('data'), direction_binned_series], join='inner', axis=1)
    if aggregation_method == '%frequency':
        result = data.groupby(['direction_bin'])['data'].count().rename('%frequency')/len(data) * 100.0
    else:
        result = data.groupby(['direction_bin'])['data'].agg(aggregation_method)

    for i in range(1, sectors+1):
        if not (i in result.index):
            result[i] = 0.0
    result = result.sort_index()
    result.index = _get_direction_bin_labels(sectors, direction_bin_array, zero_centered)
    if var_series.name is None:
        var_label = aggregation_method.capitalize() + ' of  var_series'
    else:
        var_label = aggregation_method.capitalize() + ' of ' + var_series.name
    graph = bw_plt.plot_rose(result, var_label)
    result.index = direction_bin_labels
    if return_data:
        return graph, result
    else:
        return graph


def _get_dist_matrix_by_dir_sector(var_series, var_to_bin_series, direction_series,
                                   var_bin_array, sectors=12, direction_bin_array=None, direction_bin_labels=None,
                                   aggregation_method='%frequency'):
    var_series = _convert_df_to_series(var_series).dropna()
    var_to_bin_series = _convert_df_to_series(var_to_bin_series).dropna()
    direction_series = _convert_df_to_series(direction_series).dropna()
    if var_series.name is None:
        var_series.name = 'variable_bin'
    if direction_series.name is None:
        direction_series.name = 'direction_bin'
    if var_to_bin_series.name is None:
        var_to_bin_series.name = 'var_to_bin_by'
    direction_binned_series, direction_bin_labels, sectors, direction_bin_array, zero_centered = \
        _get_direction_binned_series(sectors, direction_series, direction_bin_array, direction_bin_labels)

    var_binned_series = pd.cut(var_to_bin_series, var_bin_array, right=False).rename(var_to_bin_series.name)
    data = pd.concat([var_series.rename('var_data'), var_binned_series, direction_binned_series], axis=1).dropna()

    if aggregation_method == '%frequency':
        counts = data.groupby([var_to_bin_series.name, 'direction_bin']).count().unstack(level=-1)
        distribution = counts/(counts.sum().sum()) * 100.0
    else:
        distribution = data.groupby([var_to_bin_series.name, 'direction_bin']).agg(aggregation_method).unstack(level=-1)
    distribution.columns = distribution.columns.droplevel(0)
    for i in range(1, sectors + 1):
        if not (i in distribution.columns):
            distribution.insert(i - 1, i, np.nan)

    distribution.columns = _get_direction_bin_labels(sectors, direction_bin_array, zero_centered)
    return distribution.sort_index()


def _get_dist_matrix_by_dir_sector_seasonal_adjusted(var_series, var_to_bin_series, direction_series, var_bin_array,
                                                     sectors=12, direction_bin_array=None, direction_bin_labels=None,
                                                     aggregation_method='%frequency', coverage_thresh=0.8):
    """
    Calculates distribution matrix of a variable against another variable and wind direction applying a
    seasonal adjustment.

    The seasonal adjusted frequency table is derived as for method below:
        1) calculate monthly coverage
        2) filter out any months with coverage lower than the input 'coverage_thresh'
        3) derive frequency distribution for each calendar month (i.e. all January)
        4) weighted average each monthly frequency distribution based on the number of days in each month
           (i.e. 31 days for January) - number of days for February are derived as average of actual days for the year
           of the dataset. This to take into account leap years.
        5) Sum each weighted averaged monthly frequency distribution to get a total distribution as output of
           the function ('result')

    :param var_series:          Series of variable whose distribution is calculated
    :type var_series:           pandas.Series
    :param var_to_bin_series:   Series of the variable to bin by.
    :type var_to_bin_series:    pandas.Series
    :param direction_series:    Series of wind directions to bin by. Must be between [0-360].
    :type direction_series:     pandas.Series
    :param var_bin_array:       List of numbers where adjacent elements of array form a bin. For instance, for bins
                                [0,3),[3,8),[8,10) the list will be [0, 3, 8, 10]. By default it is [-0.5, 0.5),
                                [0.5, 1.5], ...., [39.5, 40.5)
    :type var_bin_array:        list
    :param sectors:             Number of sectors to bin direction to. The first sector is centered at 0 by default.
                                To change that behaviour specify direction_bin_array. Sectors will be overwritten
                                if direction_bin_array is set.
    :type sectors:              int
    :param direction_bin_array: To add custom bins for direction sectors, overwrites sectors. For instance,
                                for direction bins [0,120), [120, 215), [215, 360) the list would be [0, 120, 215, 360].
    :type direction_bin_array:  list
    :param direction_bin_labels:Optional, you can specify an array of labels to be used for the bins. Uses string
                                labels of the format '30-90' by default.
    :type direction_bin_labels: list(float), list(str)
    :param aggregation_method:  Statistical method used to find distribution it can be mean, max, min, std, count,
                                %frequency or a custom function. Computes frequency in percentages by default.
    :type aggregation_method:   str
    :param coverage_thresh:     Monthly coverage threshold. If threshold is different than 0 then data for the months
                                with coverage lower than this threshold are not considered for deriving the
                                distribution matrix. Default value is 0.8.
    :type coverage_thresh:      int or float
    :return:                    A distribution matrix for the given Series of variable
    :rtype:                     pandas.DataFrame

    """

    if (coverage_thresh < 0) or (coverage_thresh > 1):
        raise ValueError('coverage_thresh must be a number between 0 and 1.')
    # derive monthly coverage considering var_series, var_to_bin_series, direction_series inputs
    monthly_coverage = coverage(pd.concat([var_series.rename('var_data'), var_to_bin_series,
                                           direction_series], axis=1).dropna())['var_data_Coverage'].combine(
        coverage(var_series), min).replace(np.nan, 0.0)
    # apply monthly coverage threshold
    if (monthly_coverage < coverage_thresh).sum() > 0:
        months_fail_coverage = monthly_coverage[monthly_coverage < coverage_thresh].dropna()
        if coverage_thresh > 0:
            text_warning = 'These months are filtered out for deriving the seasonal adjusted frequency table.'
            # remove data for months with coverage lower than the coverage_thresh
            tmp_var_series = pd.DataFrame(var_series)
            tmp_var_series['Months'] = list(var_series.index.strftime("%Y-%m"))
            index_name = tmp_var_series.index.name
            tmp_var_series[index_name] = list(var_series.index)
            var_series = tmp_var_series.set_index('Months').drop(labels=list(
                months_fail_coverage.index.strftime('%Y-%m'))).set_index(index_name).iloc[:, 0]
        else:
            text_warning = 'The seasonal adjusted frequency table results might be incorrect.'

        text_months_fail = ", ".join(map(str, list(months_fail_coverage.index.strftime('%b-%Y'))))
        print('WARNING: The monthly coverage for {} is lower than {}. {}'.format(text_months_fail,
                                                                                 coverage_thresh,
                                                                                 text_warning))

    # check that var_series dataset has data for all calendar months
    if len(var_series.index.month.unique()) < 12:
        raise ValueError('The input series filtered by the input monthly coverage threshold do not cover all '
                         'calendar months. The seasonal adjusted distribution matrix by directional sector '
                         'cannot be derived.')

    results = {}
    number_days_month = {}
    # derive distribution and number of days for each calendar month
    for month in var_series.index.month.unique():
        var_series_month = var_series[var_series.index.month == month]
        var_to_bin_series_month = var_to_bin_series[var_to_bin_series.index.month == month]
        direction_series_month = direction_series[direction_series.index.month == month]

        number_days_month.update({month: np.mean(list(pd.DatetimeIndex(
            var_series_month.index.strftime("%Y-%m").unique()).days_in_month))})

        results.update({month: _get_dist_matrix_by_dir_sector(var_series=var_series_month,
                                                              var_to_bin_series=var_to_bin_series_month,
                                                              direction_series=direction_series_month,
                                                              var_bin_array=var_bin_array,
                                                              sectors=sectors, direction_bin_array=direction_bin_array,
                                                              direction_bin_labels=direction_bin_labels,
                                                              aggregation_method=aggregation_method
                                                              ).replace(np.nan, 0.0)})

    return (pd.Series(results) * pd.Series(number_days_month) / sum(number_days_month.values())).sum(skipna=True)


def dist_matrix_by_dir_sector(var_series, var_to_bin_by_series, direction_series,
                              num_bins=None, var_to_bin_by_array=None, var_to_bin_by_labels=None,
                              sectors=12, direction_bin_array=None, direction_bin_labels=None,
                              aggregation_method='mean', return_data=False):
    """
    Calculates a distribution matrix of a variable against another variable and wind direction. Returns a plot
    of the distribution matrix.

    :param var_series: Series of variable whose distribution is calculated
    :type var_series: pandas.Series
    :param var_to_bin_by_series: Series of the variable to bin by.
    :type var_to_bin_by_series: pandas.Series
    :param direction_series: Series of wind directions to bin by. Must be between [0-360].
    :type direction_series: pandas.Series
    :param num_bins: Number of equally spaced bins of var_to_bin_by_series to be used. If this and var_to_bin_by_array
                     are set to None, equal bins of unit 1 will be used.
    :type num_bins: int
    :param var_to_bin_by_array: List of numbers where adjacent elements of array form a bin. For instance, for bins
                                [0,3),[3,8),[8,10) the list will be [0, 3, 8, 10]. This will override num_bins if set.
    :type var_to_bin_by_array: list
    :param var_to_bin_by_labels: Optional, an array of labels to use for var_to_bin_by.
    :type var_to_bin_by_labels: list
    :param sectors: Number of sectors to bin direction to. The first sector is centered at 0 by default. To change that
                    behaviour specify direction_bin_array. Sectors will be overwritten if direction_bin_array is set.
    :type sectors: int
    :param direction_bin_array: To add custom bins for direction sectors, overwrites sectors. For instance,
                                for direction bins [0,120), [120, 215), [215, 360) the list would be [0, 120, 215, 360].
    :type direction_bin_array: list
    :param direction_bin_labels: Optional, you can specify an array of labels to be used for the bins. Uses string
                                 labels of the format '30-90' by default.
    :type direction_bin_labels: list(float), list(str)
    :param aggregation_method: Statistical method used to find distribution it can be mean, max, min, std, count,
                               %frequency or a custom function. Computes frequency in percentages by default.
    :type aggregation_method: str
    :param return_data: If True returns the distribution matrix dataframe along with the plot.
    :type return_data: bool
    :return: A distribution matrix for the given variable
    :rtype: pandas.DataFrame

    **Example usage**
    ::
        import brightwind as bw
        data = bw.load_csv(bw.demo_datasets.demo_data)

        # Simple use
        bw.dist_matrix_by_dir_sector(data.T2m, data.Spd80mN, data.Dir38mS)

        # Getting % frequency instead of mean
        bw.dist_matrix_by_dir_sector(data.T2m, data.Spd80mN, data.Dir38mS, aggregation_method='%frequency')

        # Using custom direction bins
        bw.dist_matrix_by_dir_sector(data.T2m, data.Spd80mN, data.Dir38mS, aggregation_method='%frequency',
                                     direction_bin_array=[0, 90, 180, 270, 360],
                                     direction_bin_labels=['north', 'east', 'south', 'west'])

        # Using custom var_to_bin_by_array
        bw.dist_matrix_by_dir_sector(data.T2m, data.Spd80mN, data.Dir38mS, aggregation_method='%frequency',
                             var_to_bin_by_array=[0,4,8,12,16,20,24])

    """

    if num_bins is None and var_to_bin_by_array is None:
        var_to_bin_by_array = np.arange(int(np.floor(var_to_bin_by_series.min())),
                                        int(np.ceil(var_to_bin_by_series.max()) + 1 +
                                            (var_to_bin_by_series.max() % 1 == 0)), 1)
    elif num_bins is not None and var_to_bin_by_array is None:
        var_to_bin_by_array = np.linspace(var_to_bin_by_series.min(), var_to_bin_by_series.max(), num_bins + 1)
    elif var_to_bin_by_array is not None:
        var_to_bin_by_array = var_to_bin_by_array

    dist_mat_dir = _get_dist_matrix_by_dir_sector(var_series=var_series, var_to_bin_series=var_to_bin_by_series,
                                                  direction_series=direction_series, var_bin_array=var_to_bin_by_array,
                                                  sectors=sectors, direction_bin_array=direction_bin_array,
                                                  direction_bin_labels=None, aggregation_method=aggregation_method)
    if direction_bin_labels is not None:
        dist_mat_dir.columns = direction_bin_labels
    else:
        direction_bin_labels = dist_mat_dir.columns
    if var_to_bin_by_labels is not None:
        dist_mat_dir.index = var_to_bin_by_labels
    else:
        var_to_bin_by_labels = dist_mat_dir.index

    if var_series.name is None:
        var_label = aggregation_method.capitalize() + ' of  var_series'
    else:
        var_label = aggregation_method.capitalize() + ' of ' + var_series.name
    table_label = var_label

    dist_mat_dir.columns = pd.MultiIndex(levels=[[table_label], dist_mat_dir.columns],
                                         codes=[[0 for i in range(len(dist_mat_dir.columns))],
                                                list(range(len(dist_mat_dir.columns)))],
                                         names=[None, direction_series.name])
    heatmap = bw_plt.plot_dist_matrix(dist_mat_dir, var_label, xticklabels=direction_bin_labels,
                                      yticklabels=var_to_bin_by_labels)

    if return_data:
        return heatmap, dist_mat_dir
    else:
        return heatmap


def freq_table(var_series, direction_series, var_bin_array=np.arange(-0.5, 41, 1), var_bin_labels=None, sectors=12,
               direction_bin_array=None, direction_bin_labels=None, freq_as_percentage=True, seasonal_adjustment=False,
               coverage_thresh=0.8, plot_bins=None, plot_labels=None, return_data=False):
    """
    Accepts a variable series and direction series and computes a frequency table of percentages. Both variable and
    direction are binned.

    If 'seasonal_adjustment' input is set to True then the frequency table is seasonal adjusted.
    NOTE that if the input datasets ('var_series' or 'direction_series') don't have data for each calendar month
    then the seasonal adjustment is not derived and the function will raise and error.

    The seasonal adjusted frequency table is derived as for method below:
        1) calculate monthly coverage
        2) filter out any months with coverage lower than the input 'coverage_thresh'
        3) derive frequency distribution for each calendar month (i.e. all January)
        4) weighted average each monthly frequency distribution based on the number of days in each month
           (i.e. 31 days for January) - number of days for February are derived as average of actual days for the year
           of the dataset. This to take into account leap years.
        5) Sum each weighted averaged monthly frequency distribution to get a total distribution as output of
           the function ('result')

    :param var_series:          Series of variable to be binned
    :type var_series:           pandas.Series
    :param direction_series:    Series of wind directions between [0-360]
    :type direction_series:     pandas.Series
    :param var_bin_array:       List of numbers where adjacent elements of array form a bin. For instance, for bins
                                [0,3),[3,8),[8,10) the list will be [0, 3, 8, 10]. By default it is [-0.5, 0.5),
                                [0.5, 1.5], ...., [39.5, 40.5)
    :type var_bin_array:        list
    :param var_bin_labels:      Optional, an array of labels to use for variable bins
    :type var_bin_labels:       list
    :param sectors:             Number of sectors to bin direction to. The first sector is centered at 0 by default.
                                To change that behaviour specify direction_bin_array, it overwrites sectors
    :type sectors:              int
    :param direction_bin_array: To add custom bins for direction sectors, overwrites sectors. For instance,
                                for direction bins [0,120), [120, 215), [215, 360) the list would be [0, 120, 215, 360]
    :type direction_bin_array:  list
    :param direction_bin_labels: Optional, you can specify an array of labels to be used for the bins. uses string
                                labels of the format '30-90' by default
    :type direction_bin_labels: list(float), list(str)
    :param freq_as_percentage:  Optional, True by default. Returns the frequency as percentages. To return just the
                                count, set to False
    :type freq_as_percentage:   bool
    :param seasonal_adjustment: Optional, False by default. If True, returns the frequency distribution seasonal
                                adjusted
    :type seasonal_adjustment:  bool
    :param coverage_thresh:     Monthly coverage threshold applied only if seasonal_adjustment is True. If threshold
                                is different than 0 then data for the months with coverage lower than this threshold are
                                not considered for deriving the frequency table. Default value is 0.8.
    :type coverage_thresh:      int or float
    :param plot_bins:           Bins to use for gradient in the rose. Different bins will be plotted with different
                                color. Chooses six bins to plot by default '0-3 m/s', '4-6 m/s', '7-9 m/s', '10-12 m/s',
                                '13-15 m/s' and '15+ m/s'. If you change var_bin_array this should be changed in
                                accordance with it.
    :type plot_bins:            list
    :param plot_labels:         (Optional) Labels to use for different colors in the rose. By default chooses
                                the end points of bin
    :type plot_labels:          list(str), list(float)
    :param return_data:         Set to True if you want to return the frequency table too.
    :type return_data:          bool
    :returns:                   A wind rose plot with gradients in the rose. Also returns a frequency table if
                                return_data is True
    :rtype:                     plot or tuple(plot, pandas.DataFrame)

    **Example usage**
    ::
        import brightwind as bw
        df = bw.load_csv(bw.demo_datasets.demo_data)

        #Simple use without seasonal adjustment
        rose, freq_table = bw.freq_table(df.Spd40mN, df.Dir38mS, return_data=True)

        #Apply seasonal adjustment and coverage threshold of 70%
        rose, freq_table = bw.freq_table(df.Spd40mN, df.Dir38mS, coverage_thresh=0.7, return_data=True,
                                         seasonal_adjustment=True)

        #To use 3 bins for wind speed [0,8), [8, 14), [14, 41) and label them as ['low', 'mid', 'high']. Can be used for
        #variabes other than wind speed too
        rose, freq_table = bw.freq_table(df.Spd40mN, df.Dir38mS, var_bin_array=[0,8,14,41],
            var_bin_labels=['low', 'mid', 'high'], plot_bins=[0,8,14,41], return_data=True)


        #Use custom direction bins
        rose, freq_table = bw.freq_table(df.Spd40mN, df.Dir38mS, direction_bin_array=[0,90,130,200,360],
                           direction_bin_labels=['northerly','easterly','southerly','westerly'], return_data=True)


        #Can also combine custom direction and variable_bins
        rose, tab = bw.freq_table(df.Spd40mN, df.Dir38mS, direction_bin_array=[0,90,130,200,360],
                           direction_bin_labels=['northerly','easterly','southerly','westerly'], plot_bins=None,
                           plot_labels=None, return_data=True)

    """
    if freq_as_percentage:
        agg_method = '%frequency'
    else:
        agg_method = 'count'

    if seasonal_adjustment:
        result = _get_dist_matrix_by_dir_sector_seasonal_adjusted(var_series=var_series,
                                                                  var_to_bin_series=var_series,
                                                                  direction_series=direction_series,
                                                                  var_bin_array=var_bin_array,
                                                                  coverage_thresh=coverage_thresh,
                                                                  sectors=sectors,
                                                                  direction_bin_array=direction_bin_array,
                                                                  direction_bin_labels=None,
                                                                  aggregation_method=agg_method
                                                                  ).replace(np.nan, 0.0)
    else:
        result = _get_dist_matrix_by_dir_sector(var_series=var_series, var_to_bin_series=var_series,
                                                direction_series=direction_series, var_bin_array=var_bin_array,
                                                sectors=sectors, direction_bin_array=direction_bin_array,
                                                direction_bin_labels=None, aggregation_method=agg_method
                                                ).replace(np.nan, 0.0)
    if plot_bins is None:
        plot_bins = [0, 3, 6, 9, 12, 15, 41]
        if plot_labels is None:
            plot_labels = ['0-3 m/s', '4-6 m/s', '7-9 m/s', '10-12 m/s', '13-15 m/s', '15+ m/s']
        else:
            if len(plot_labels) + 1 != len(plot_bins):
                warnings.warn("Number of plot_labels is not equal to number of plot_bins. Using default plot_labels")
    # Creating a graph before renaming the direction labels, to help identify sectors while plotting
    graph = bw_plt.plot_rose_with_gradient(result, plot_bins=plot_bins, plot_labels=plot_labels,
                                           percent_symbol=freq_as_percentage)

    if direction_bin_labels is not None:
        result.columns = direction_bin_labels
    if var_bin_labels is not None:
        result.index = var_bin_labels

    if return_data:
        return graph, result
    else:
        return graph


def time_continuity_gaps(data):
    """
    Returns a table listing all the time gaps in the data that are not equal to the derived temporal resolution.

    For gaps that are greater than the derived temporal resolution the lost data in days is calculated. For gaps
    less than the derived temporal resolution displays a NaN. These may be caused by some irregular time stamps.

    The gaps are defined by showing the start and end timestamps just before and after the missing data periods.

    A missing data period is one where data is not available for some consecutive timestamps. This breaks
    time continuity of the data. The function derives the temporal resolution of the data by
    finding the most common time difference between consecutive timestamps. Then it searches where the time
    difference between consecutive timestamps does not match the resolution, this is the missing data period.

    It returns a DataFrame where the first column is the starting timestamp of the missing period (timestamp recorded
    immediately before the gap) and the second column is the end date of the missing period (timestamp recorded
    immediately after the gap).

    An additional column also shows how many days of data were lost in a missing period. This is not a difference 
    in the two available timestamps. It gives the actual amount of data missing e.g. if the two timestamps were 
    2020-01-01 01:10 and 2020-01-01 01:50 the days lost will equate to a 30 min of missing data and not 40 min.

    :param data: Data for checking continuity, timestamp must be the index
    :type data:  pd.Series or pd.DataFrame
    :return:     A table listing all the time gaps in the data that are not equal to the derived
                 temporal resolution.
    :rtype:      pd.DataFrame

    **Example usage**
    ::
        import brightwind as bw
        data = bw.load_csv(bw.demo_datasets.demo_data)
        bw.time_continuity_gaps(data)

        bw.time_continuity_gaps(data['Spd80mN'])

    """
    indexes = data.dropna(how='all').index
    resolution = tf._get_data_resolution(indexes)
    # If the data resolution is `1 month` or `1 year`, then the resolution will be
    # dependent on which month or year. Hence, this rather hacky way to approach it
    resolution_days = (indexes[0] + resolution - indexes[0]) / pd.Timedelta('1 days')

    continuity = pd.DataFrame({'Date From': indexes.values.flatten()[:-1],
                               'Date To': indexes.values.flatten()[1:]})
    continuity['Days Lost'] = (continuity['Date To'] - continuity['Date From']) / pd.Timedelta('1 days')

    # Remove indexes where no days are lost before returning
    
    if resolution.kwds == {'months': 1}:
        index_filter = ~continuity['Days Lost'].isin([28, 29, 30, 31])
    elif resolution.kwds == {'years': 1}:
        raise NotImplementedError("time_continuity_gaps calculation not implemented yet "
                                  "for timeseries with yearly resolution.")
    else:
        index_filter = continuity['Days Lost'] != resolution_days

    filtered = continuity[['Date From', 'Date To']][index_filter]
    days_lost_series = continuity['Days Lost'][index_filter]

    # where time interval between timestamps is smaller than resolution because it is an irregular time-step
    # set Days Lost as Nan.
    days_lost_series[days_lost_series < resolution_days] = np.nan
    # where time interval between timestamps is bigger than resolution remove resolution (ie 10 min) from Days Lost.
    if resolution == pd.DateOffset(months=1):
        days_lost_series[days_lost_series > resolution_days] = \
            days_lost_series[days_lost_series > resolution_days] - filtered['Date From'][
                days_lost_series > resolution_days].dt.daysinmonth
    else:
        days_lost_series[days_lost_series > resolution_days] = \
            days_lost_series[days_lost_series > resolution_days] - resolution_days
    filtered['Days Lost'] = days_lost_series

    return filtered

 
def coverage(data, period='1M', aggregation_method='mean', data_resolution=None):
    """
    Get the data coverage over the period specified.

    Coverage is defined as the ratio of number of data points present in the period and the maximum number of
    data points that a period should have. Example, for 10 minute data resolution and a period of 1 hour the
    maximum number of data points in one period is 6. But if the number if data points available is only 3 for that
    hour the coverage is 3/6=0.5 . For more details see average_data_by_period as this function is a wrapper around it.

    :param data: Data to find average or aggregate of
    :type data: pandas.Series or pandas.DataFrame
    :param period: Groups data by the period specified here. The following formats are supported

            - Set period to 10min for 10 minute average, 20min for 20 minute average and so on for 4min, 15min, etc.
            - Set period to 1H for hourly average, 3H for three hourly average and so on for 5H, 6H etc.
            - Set period to 1D for a daily average, 3D for three day average, similarly 5D, 7D, 15D etc.
            - Set period to 1W for a weekly average, 3W for three week average, similarly 2W, 4W etc.
            - Set period to 1M for monthly average
            - Set period to 1AS fo annual average
            - Can be a DateOffset object too

    :type period: str or pandas.DateOffset
    :param aggregation_method: Default `mean`, returns the mean of the data for the specified period. Can also use
        `median`, `prod`, `sum`, `std`,`var`, `max`, `min` which are shorthands for median, product, summation,
        standard deviation, variance, maximum and minimum respectively.
    :type aggregation_method: str
    :param data_resolution: Data resolution to give as input if the coverage of the data timeseries is extremely low
                            and it is not possible to define the most common time interval between timestamps
    :type data_resolution:  None or pd.DateOffset
    :return: A DataFrame with data aggregated with the specified aggregation_method (mean by default) and coverage.
            The columns with coverage are named as <column name>_Coverage

    **Example usage**
    ::
        import brightwind as bw
        data = bw.load_campbell_scientific(bw.demo_datasets.demo_campbell_scientific_site_data)

        #To find hourly coverage
        data_hourly = bw.coverage(data.Spd80mN, period='1H')

        #To find hourly coverage for multiple columns
        data_hourly_multiple = bw.coverage(data[['Spd80mS','Spd60mN']], period='1H')

        #To find monthly_coverage
        data_monthly = bw.coverage(data.Spd80mN, period='1M')

        #To find monthly_coverage of variance
        data_monthly_var = bw.coverage(data.Spd80mN, period='1M', aggregation_method='var')

        # To find monthly_coverage giving as input the data resolution as 10 min if data coverage is extremely low and
        # it is not possible to define the most common time interval between timestamps
        bw.coverage(data1.Spd80mS, period='1M', data_resolution=pd.DateOffset(minutes=10))


    See Also
    --------
    bw.average_data_by_period
    """

    return tf.average_data_by_period(data, period=period, aggregation_method=aggregation_method,
                                     return_coverage=True, data_resolution=data_resolution)[1]


def basic_stats(data):
    """
    Gives basic statistical measures of the data, the DataFrame returned includes the following columns

    - count, number of data points available for each column of the data
    - mean, mean of each column of data
    - std, standard deviation of each column of data
    - min, minimum value of each column of data
    - max, maximum value of each column of data

    :param data: It can be a DataFrame containing meteorological data or a series of some variable like wind speed,
        direction, temperature, etc.
    :type data: pandas.Series or pandas.DataFrame
    :rtype: A DataFrame with columns count, mean, std, min amd max.

    **Example usage**
    ::
        import brightwind as bw
        data = bw.load_campbell_scientific(bw.demo_datasets.demo_campbell_scientific_site_data)
        bw.basic_stats(data)
        bw.basic_stats(data['Gust_Max_1'])

    """
    if isinstance(data, pd.DataFrame):
        return data.describe(percentiles=[0.5], include='all').T.drop(['50%'], axis=1)
    else:
        return data.to_frame().describe(percentiles=[0.5], include='all').T.drop(['50%'], axis=1)


def dist_12x24(var_series, aggregation_method='mean', var_name_label=None, return_data=False):
    """
    Accepts a variable series and returns a plot of 12x24 (12 months x 24 hours) for the 'mean' of the variable with
    the table of data as an optional return. The aggregation_method 'mean' can be can be changed as outlined below.
    :param var_series: Variable to compute 12x24 for
    :type var_series: pandas.Series
    :param aggregation_method: 'mean' by default, calculates mean of the variable passed. Can change it to
            'sum', 'std', 'min', 'max', for sum, standard deviation, minimum, maximum. Can also pass a function.
    :type aggregation_method: str or function
    :param var_name_label: (Optional) Label to appear on the plot, can be name and unit of the variable
    :type var_name_label: str
    :param return_data: Set to True if you want the data returned.
    :type return_data: bool
    :return: A plot with gradients showing , also a 12x24 table with hours as row labels and months as column labels
        when return_data is True

    **Example usage**
    ::
        import brightwind as bw
        data = bw.load_csv(bw.demo_datasets.demo_data)

        # For 12x24 table of means
        graph, table12x24 = bw.dist_12x24(data.Spd40mN, var_name_label='wind speed [m/s]', return_data=True)

        # For 12x24 table of sums
        graph, table12x24 = bw.dist_12x24(data.PrcpTot, aggregation_method='sum')

        #For a custom aggregation_method
        def custom_agg(x):
            return x.mean()+(2*x.std())

        graph, table12x24 = bw.dist_12x24(data.PrcpTot, aggregation_method=custom_agg, return_data=True)

    """
    if isinstance(var_series, pd.DataFrame):
        var_series = var_series[var_series.columns[0]]
    if isinstance(var_series, pd.Series) and var_name_label is None:
        var_name_label = var_series.name
    table_12x24 = pd.concat([var_series.rename('Variable'), var_series.index.to_series().dt.month.rename('Month'),
                             var_series.index.to_series().dt.hour.rename('Hour')], axis=1, join='inner')
    pvt_tbl = table_12x24.pivot_table(index='Hour', columns='Month', values='Variable', aggfunc=aggregation_method)
    if not isinstance(aggregation_method, str):
        aggregation_method = aggregation_method.__name__
    if return_data:
        return bw_plt.plot_12x24_contours(pvt_tbl, label=(var_name_label, aggregation_method)),\
               pvt_tbl
    return bw_plt.plot_12x24_contours(pvt_tbl, label=(var_name_label, aggregation_method))


class TI:

    @staticmethod
    def calc(wspd, wspd_std):
        wspd = _convert_df_to_series(wspd).dropna()
        wspd_std = _convert_df_to_series(wspd_std).dropna()
        ti = pd.concat([wspd[wspd > 3].rename('wspd'), wspd_std.rename('wspd_std')], axis=1, join='inner')
        return ti['wspd_std'] / ti['wspd']

    @staticmethod
    def by_speed(wspd, wspd_std, speed_bin_array=np.arange(-0.5, 41, 1), speed_bin_labels=range(0, 41),
                 percentile=90, IEC_class=None, return_data=False):
        """
        Accepts a wind speed series and its standard deviation, calculates turbulence intensity (TI) and returns the
        distribution by of TI by speed bins

        :param wspd: Wind speed data series
        :type wspd: pandas.Series
        :param wspd_std: Wind speed standard deviation data series
        :type wspd_std: pandas.Series
        :param speed_bin_array: (Optional) Array of wind speeds where adjacent elements of array form a bin
        :type speed_bin_array: List or array
        :param speed_bin_labels: (Optional) Labels to use for speed bins, 0, 1, 2, 3 .. and so on by default
        :type speed_bin_labels: List, range or array
        :param percentile: The percentile representative of TI (see return for more information)
        :type percentile: float, int
        :param IEC_class: By default IEC class 2005 is used for custom class pass a DataFrame. Note we have removed
                option to include IEC Class 1999 as no longer appropriate.
                This may need to be placed in a separate function when updated IEC standard is released
        :param return_data: Set to True if you want the data returned.
        :type return_data: bool
        :return: TI distribution with columns names as:

                * Mean_TI (average TI for a speed bin),
                * TI_Count ( number of data points in the bin),
                * Rep_TI (Representative TI set at 90 percentile by default,
                * TI_2Sigma (2 sigma TI),
                * Char_TI (characteristic TI)

        :rtype: pandas.DataFrame

        """
        wspd = _convert_df_to_series(wspd)
        wspd_std = _convert_df_to_series(wspd_std)
        ti = pd.concat([wspd.rename('wspd'), wspd_std.rename('wspd_std')], axis=1, join='inner')
        ti['Turbulence_Intensity'] = TI.calc(ti['wspd'], ti['wspd_std'])
        ti_dist = pd.concat([
            dist(var_to_bin=ti['Turbulence_Intensity'], var_to_bin_against=ti['wspd'],
                 bins=speed_bin_array, bin_labels=speed_bin_labels,
                 aggregation_method='mean', return_data=True)[-1].rename("Mean_TI"),
            dist(var_to_bin=ti['Turbulence_Intensity'],
                 var_to_bin_against=ti['wspd'],
                 bins=speed_bin_array,
                 bin_labels=speed_bin_labels,
                 aggregation_method='count', return_data=True)[-1].rename("TI_Count"),
            dist(var_to_bin=ti['Turbulence_Intensity'],
                 var_to_bin_against=ti['wspd'],
                 bins=speed_bin_array,
                 bin_labels=speed_bin_labels,
                 aggregation_method=lambda x: np.percentile(x, q=percentile),
                 return_data=True)[-1].rename("Rep_TI"),
            dist(var_to_bin=ti['Turbulence_Intensity'],
                 var_to_bin_against=ti['wspd'],
                 bins=speed_bin_array,
                 bin_labels=speed_bin_labels,
                 aggregation_method='std', return_data=True)[-1].rename("TI_2Sigma")], axis=1, join='inner')
        categ_index = dist(var_to_bin=ti['Turbulence_Intensity'], var_to_bin_against=ti['wspd'],
                           bins=speed_bin_array, aggregation_method='mean', return_data=True)[-1].index
        num_index = [i.mid for i in categ_index]
        ti_dist.loc[:, 'Char_TI'] = ti_dist.loc[:, 'Mean_TI'] + (ti_dist.loc[:, 'TI_2Sigma'] / num_index)
        # ti_dist.loc[0, 'Char_TI'] = 0
        ti_dist.index.rename('Speed Bin', inplace=True)
        # return ti_dist
        if return_data:
            return bw_plt.plot_TI_by_speed(wspd, wspd_std, ti_dist, IEC_class=IEC_class), ti_dist.dropna(how='any')
        return bw_plt.plot_TI_by_speed(wspd, wspd_std, ti_dist, IEC_class=IEC_class)

    @staticmethod
    def by_sector(wspd, wspd_std, wdir, min_speed=0, sectors=12, direction_bin_array=None,
                  direction_bin_labels=None, return_data=False):
        """
        Accepts a wind speed series, its standard deviation and a direction series, calculates turbulence intensity (TI)
        and returns the distribution by of TI by sector

        :param wspd: Wind speed data series
        :type wspd: pandas.Series
        :param wspd_std: Wind speed standard deviation data series
        :type wspd_std: pandas.Series
        :param wdir: Wind direction series
        :type wdir: pandas.Series
        :param min_speed: Set the minimum wind speed.
        :type min_speed: float
        :param sectors: Set the number of direction sectors. Usually 12, 16, 24, 36 or 72.
        :type sectors: int
        :param direction_bin_array: (Optional) Array of wind speeds where adjacent elements of array form a bin
        :param direction_bin_array: (Optional) To change default behaviour of first sector centered at 0 assign an
            array of bins to this
        :param direction_bin_labels: (Optional) you can specify an array of labels to be used for the bins. uses string
                labels of the format '30-90' by default
        :param return_data: Set to True if you want the data returned.
        :type return_data: bool
        :return: TI distribution with columns names as:

                * Mean_TI (average TI for a speed bin),
                * TI_Count ( number of data points in the bin)

        :rtype: pandas.DataFrame

        """
        ti = pd.concat([wspd.rename('wspd'), wspd_std.rename('wspd_std'), wdir.rename('wdir')], axis=1,
                       join='inner')
        ti = ti[ti['wspd'] >= min_speed]
        ti['Turbulence_Intensity'] = TI.calc(ti['wspd'], ti['wspd_std'])
        ti_dist = pd.concat([
            dist_by_dir_sector(var_series=ti['Turbulence_Intensity'],
                               direction_series=ti['wdir'],
                               sectors=sectors, direction_bin_array=direction_bin_array,
                               direction_bin_labels=direction_bin_labels,
                               aggregation_method='mean', return_data=True)[-1].rename("Mean_TI"),
            dist_by_dir_sector(var_series=ti['Turbulence_Intensity'],
                               direction_series=ti['wdir'],
                               sectors=sectors, direction_bin_array=direction_bin_array,
                               direction_bin_labels=direction_bin_labels,
                               aggregation_method='count', return_data=True)[-1].rename("TI_Count")],
            axis=1, join='outer')

        ti_dist.index.rename('Direction Bin', inplace=True)
        if return_data:
            return bw_plt.plot_TI_by_sector(ti['Turbulence_Intensity'], ti['wdir'], ti_dist), ti_dist.dropna(how='all')
        else:
            return bw_plt.plot_TI_by_sector(ti['Turbulence_Intensity'], ti['wdir'], ti_dist)

    @staticmethod
    def twelve_by_24(wspd, wspd_std, return_data=False, var_name_label='Turbulence Intensity'):
        tab_12x24, graph = dist_12x24(TI.calc(wspd, wspd_std), return_data=True, var_name_label=var_name_label)
        if return_data:
            return tab_12x24, graph
        return graph


def _calc_ratio(var_1, var_2, min_var=3, max_var=50):

    var_1_bounded = var_1[(var_1 >= min_var) & (var_1 < max_var)]
    var_2_bounded = var_2[(var_2 >= min_var) & (var_2 < max_var)]
    ratio = pd.concat([var_1_bounded.rename('var_1'), var_2_bounded.rename('var_2')], axis=1, join='inner')

    return ratio['var_2'] / ratio['var_1']


def sector_ratio(wspd_1, wspd_2, wdir, sectors=72, min_wspd=3, direction_bin_array=None, boom_dir_1=-1,
                 boom_dir_2=-1, return_data=False, radial_limits=None, annotate=True, figure_size=(10, 10)):
    """
    Calculates the wind speed ratio of two wind speed time series and plots this ratio, averaged by direction sector,
    in a polar plot using a wind direction time series. The averaged ratio by sector can be optionally returned
    in a pd.DataFrame. If provided with multiple time series, multiple subplots will be produced.

    If boom directions are specified, these will be overlaid on the plot. A boom direction of '-1' assumes top
    mounted and is not plotted.

    :param wspd_1:              One or more wind speed timeseries. These will act as the divisor wind speeds.
    :type: wspd_1:              pandas.Series or pandas.DataFrame
    :param wspd_2:              One or more wind speed timeseries. These will act as the dividend wind speeds. The
                                amount of timeseries must be consistent between wspd_1 and wspd_2. If multiple
                                timeseries are input, the first timeseries from wspd_1 will divide the first in wspd_2
                                and so on.
    :type: wspd_2:              pandas.Series or pandas.DataFrame
    :param wdir:                Time series of wind directions. One or more can be accepted. If multiple direction
                                timeseries are input, order will be preserved in conjunction with wspd_1 and wspd_2.
    :type wdir:                 pandas.Series or pandas.DataFrame
    :param sectors:             Set the number of direction sectors. Usually 12, 16, 24, 36 or 72.
    :type sectors:              int
    :param min_wspd:            Minimum wind speed to be used.
    :type: min_wpd:             float
    :param direction_bin_array: (Optional) Array of numbers where adjacent elements of array form a bin. This
                                overwrites the sectors.
    :param boom_dir_1:          Boom orientation in degrees of wspd_1. If top mounted leave default as -1. One or more
                                boom orientations can be accepted. If multiple orientations, number of orientations must
                                equal number of wspd_1 timeseries.
    :type boom_dir_1:           float or list[float]
    :param boom_dir_2:          Boom orientation in degrees of wspd_2. If top mounted leave default as -1. One or more
                                boom orientations can be accepted. If multiple orientations, number of orientations must
                                equal number of wspd_2 timeseries.
    :type boom_dir_2:           float or list[float]
    :param return_data:         Set to True to return the averaged ratio by sector data. The data will be in a
                                pd.DataFrame where the columns are in the same order as the pairs of wind speeds sent.
    :type return_data:          bool
    :param radial_limits:       Max and min limits of the plot radius. Defaults to +0.05 of max ratio and -0.1 of min.
    :type radial_limits:        tuple[float] or list[float]
    :param annotate:            Set to True to show annotations on plot. If False then the annotation at the bottom of
                                the plot and the radial labels indicating the sectors are not shown.
    :type annotate:             bool
    :param figure_size:         Figure size in tuple format (width, height)
    :type figure_size:          tuple[int]
    :returns:                   A wind speed ratio plot showing the average ratio by sector and scatter of individual
                                data points.
    :rtype:                     plot, pandas.DataFrame

    **Example usage**
    ::
        import brightwind as bw
        data = bw.load_csv(bw.demo_datasets.demo_data)

        #For plotting both booms
        bw.sector_ratio(data.Spd80mN, data.Spd80mS, wdir=data.Dir78mS, boom_dir_1=0, boom_dir_2=180)

        #For plotting no booms
        bw.sector_ratio(data.Spd80mN, data.Spd80mS, wdir=data.Dir78mS)

        #If one boom is top mounted, say Spd80mS
        bw.sector_ratio(data.Spd80mN, data.Spd80mS, wdir=data.Dir78mS, boom_dir_2=180)

        #To use your custom direction bins, for example (0-45), (45-135), (135-180), (180-220), (220-360)
        bw.sector_ratio(data.Spd80mN, data.Spd80mS, wdir=data.Dir78mS,
                        direction_bin_array=[0, 45, 135, 180, 220, 360], boom_dir_1=0, boom_dir_2=180)

        #To change the radius limits of plot and the figure size
        bw.sector_ratio(data.Spd80mN, data.Spd80mS, wdir=data.Dir78mS, radial_limits=(0.8, 1.2), figure_size=(10, 10))

        #To create subplots with different anemometers
        bw.sector_ratio(data[['Spd80mN', 'Spd60mN']], data[['Spd80mS', 'Spd60mS']], data['Dir78mS'],
                        boom_dir_1=0, boom_dir_2=180, figure_size=(25, 25))

        #To use different wind vanes with each anemometer pair
        bw.sector_ratio(data[['Spd80mN', 'Spd60mN', 'Spd40mN']], data[['Spd80mS', 'Spd60mS', 'Spd40mS']],
                        data[['Dir78mS', 'Dir58mS', 'Dir38mS']], boom_dir_1=0, boom_dir_2=180, figure_size=(25, 25))

        # To return the data of multiple sector ratio plots
        bw.sector_ratio(data[['Spd80mN', 'Spd60mN', 'Spd40mN']], data[['Spd80mS', 'Spd60mS', 'Spd40mS']],
                     data[['Dir78mS', 'Dir58mS', 'Dir38mS']], boom_dir_1=0, boom_dir_2=180, figure_size=(25, 25),
                     return_data=True)

        # To return the data only of one sector ratio plot
        fig, num = bw.sector_ratio(data['Spd80mN'], data['Spd80mS'], data['Dir78mS'], boom_dir_1=0, boom_dir_2=180,
                                return_data=True)
        num

        # To have different boom orientations for each pair of speeds plotted in a different subplot
        bw.sector_ratio(data[['Spd80mN', 'Spd60mN']], data[['Spd80mS', 'Spd60mS']], data['Dir78mS'],
                        boom_dir_1=[80, 90], boom_dir_2=[260, 270], figure_size=(25, 25))

        # To have different boom orientations only for each wspd_2 plotted in a different subplot
        bw.sector_ratio(data[['Spd80mN', 'Spd60mN']], data[['Spd80mS', 'Spd60mS']], data['Dir78mS'], boom_dir_1=80,
                     boom_dir_2=[260, 270], figure_size=(25, 25))

        # To remove the text indicating the radial sectors and the annotation at the bottom of all subplots
        bw.sector_ratio(data[['Spd80mN', 'Spd60mN']], data[['Spd80mS', 'Spd60mS']], data['Dir78mS'], boom_dir_1=80,
                     boom_dir_2=[260, 270], annotate=False, figure_size=(25, 25))
    """

    ws_1 = pd.DataFrame(wspd_1)
    ws_2 = pd.DataFrame(wspd_2)
    wd = pd.DataFrame(wdir)

    if len(ws_1.columns) != len(ws_2.columns):
        raise ValueError('Number of anemometers is uneven. ' +
                         'Please ensure same number of anemometers in wspd_1 and wspd_2.')

    if (len(wd.columns) != 1) & (len(wd.columns) != len(ws_1.columns)):
        raise ValueError('Number of anemometers does not match number of wind vanes. ' +
                         'Please ensure there is one direction vane per anemometer pair or ' +
                         'include one direction vane only to be used for all anemometer pairs.')
    if len(wd.columns) != 1:
        if len(wd.columns) != len(ws_1.columns):
            raise ValueError('Number of anemometers does not match number of wind vanes. ' +
                             'Please ensure there is one direction vane per anemometer pair or ' +
                             'include one direction vane only to be used for all anemometer pairs.')

    if type(boom_dir_1) is list:
        if (len(boom_dir_1) != len(ws_1.columns)) & (len(boom_dir_1) != 1):
            raise ValueError('Number of boom orientations must be 1 or equal to number of ' +
                             'anemometer pairs.')

    if type(boom_dir_2) is list:
        if (len(boom_dir_2) != len(ws_1.columns)) & (len(boom_dir_2) != 1):
            raise ValueError('Number of boom orientations must be 1 or equal to number of ' +
                             'anemometer pairs.')

    keys = range(len(ws_1.columns))
    sec_rats = {}
    sec_rats_dists = {}
    col_names = {}

    wdir_dict = {}

    for sensor_pair in keys:
        wspd_1 = _convert_df_to_series(ws_1.iloc[:, sensor_pair]).dropna()
        wspd_2 = _convert_df_to_series(ws_2.iloc[:, sensor_pair]).dropna()

        if len(wd.columns) == 1:
            wdir = _convert_df_to_series(wd).dropna()
            wdir_dict[0] = wd.iloc[:, 0]
        else:
            wdir = _convert_df_to_series(wd.iloc[:, sensor_pair]).dropna()
            wdir_dict[sensor_pair] = wd.iloc[:, sensor_pair]

        sec_rat = _calc_ratio(wspd_1, wspd_2, min_wspd)
        sec_rats[sensor_pair] = sec_rat
        col_names[sensor_pair] = [wspd_1.name, wspd_2.name]

        common_idx = sec_rat.index.intersection(wdir.index)

        sec_rat_plot, sec_rat_dist = dist_by_dir_sector(sec_rat.loc[common_idx], wdir.loc[common_idx], sectors=sectors,
                                                        aggregation_method='mean',
                                                        direction_bin_array=direction_bin_array,
                                                        direction_bin_labels=None, return_data=True)

        sec_rat_dist = sec_rat_dist.rename('Mean_Sector_Ratio').to_frame()
        sec_rats_dists[sensor_pair] = sec_rat_dist

    fig = bw_plt.plot_sector_ratio(sec_ratio=sec_rats, wdir=wdir_dict, sec_ratio_dist=sec_rats_dists, col_names=col_names,
                                   boom_dir_1=boom_dir_1, boom_dir_2=boom_dir_2, radial_limits=radial_limits,
                                   annotate=annotate, figure_size=figure_size)

    if return_data:
        sec_rats_df = pd.DataFrame(index=sec_rats_dists[0].index)
        for key in sec_rats_dists:
            sec_rats_df[key] = sec_rats_dists[key]
        return fig, sec_rats_df
    return fig


def calc_air_density(temperature, pressure, elevation_ref=None, elevation_site=None, lapse_rate=-0.113,
                     specific_gas_constant=286.9):
    """
    Calculates air density for a given temperature and pressure and extrapolates that to the site if both reference
    and site elevations are given.

    :param temperature: Temperature values in degree Celsius
    :type temperature: float or pandas.Series or pandas.DataFrame
    :param pressure: Pressure values in hectopascal, hPa, (1,013.25 hPa = 101,325 Pa = 101.325 kPa =
                    1 atm = 1013.25 mbar)
    :type pressure: float or pandas.Series or pandas.DataFrame
    :param elevation_ref: Elevation, in meters, of the reference temperature and pressure location.
    :type elevation_ref: Floating point value (decimal number)
    :param elevation_site: Elevation, in meters, of the site location to calculate air density for.
    :type elevation_site: Floating point values (decimal number)
    :param lapse_rate: Air density lapse rate kg/m^3/km, default is -0.113
    :type lapse_rate: Floating point value (decimal number)
    :param specific_gas_constant: Specific gas constant, R, for humid air J/(kg.K), default is 286.9
    :type specific_gas_constant:  Floating point value (decimal number)
    :return: Air density in kg/m^3
    :rtype: float or pandas.Series depending on the input

        **Example usage**
    ::
        import brightwind as bw

        #For a series of air densities
        data = bw.load_campbell_scientific(bw.demo_datasets.demo_campbell_scientific_site_data)
        air_density = bw.calc_air_density(data.T2m, data.P2m)

        #For a single value
        bw.calc_air_density(15, 1013)

        #For a single value with ref and site elevation
        bw.calc_air_density(15, 1013, elevation_ref=0, elevation_site=200)

    """

    temp = temperature
    temp_kelvin = temp + 273.15     # to convert deg C to Kelvin.
    pressure = pressure * 100       # to convert hPa to Pa
    ref_air_density = pressure / (specific_gas_constant * temp_kelvin)

    if elevation_ref is not None and elevation_site is not None:
        site_air_density = round(ref_air_density + (((elevation_site - elevation_ref) / 1000) * lapse_rate), 3)
        return site_air_density
    elif elevation_site is None and elevation_ref is not None:
        raise TypeError('elevation_site should be a number')
    elif elevation_site is not None and elevation_ref is None:
        raise TypeError('elevation_ref should be a number')
    else:
        return ref_air_density<|MERGE_RESOLUTION|>--- conflicted
+++ resolved
@@ -4,11 +4,8 @@
 from brightwind.utils import utils
 from brightwind.analyse import plot as bw_plt
 from brightwind.utils.utils import _convert_df_to_series
-<<<<<<< HEAD
 import matplotlib
 import warnings
-=======
->>>>>>> 1f509553
 
 __all__ = ['monthly_means',
            'momm',
