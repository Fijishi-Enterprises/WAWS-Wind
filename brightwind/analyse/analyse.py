--- conflicted
+++ resolved
@@ -105,14 +105,9 @@
     if return_data and not return_coverage:
         return plt.plot_monthly_means(df, ylbl=ylabel), df
     if return_coverage:
-<<<<<<< HEAD
         return plt.plot_monthly_means(df, covrg, ylbl=ylabel),  pd.concat([df, covrg], axis=1)
     return plt.plot_monthly_means(df, ylbl=ylabel)
-=======
-        return plt.plot_timeseries(df), \
-               pd.concat([df, coverage(data, period='1M', aggregation_method='mean')], axis=1)
-    return plt.plot_timeseries(df)
->>>>>>> 33a593ff
+
 
 
 def _mean_of_monthly_means_basic_method(df: pd.DataFrame) -> pd.DataFrame:
