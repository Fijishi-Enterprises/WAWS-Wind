#     brightwind is a library that provides wind analysts with easy to use tools for working with meteorological data.
#     Copyright (C) 2018 Stephen Holleran, Inder Preet
#
#     This program is free software: you can redistribute it and/or modify
#     it under the terms of the GNU Lesser General Public License as published by
#     the Free Software Foundation, either version 3 of the License, or
#     (at your option) any later version.
#
#     This program is distributed in the hope that it will be useful,
#     but WITHOUT ANY WARRANTY; without even the implied warranty of
#     MERCHANTABILITY or FITNESS FOR A PARTICULAR PURPOSE.  See the
#     GNU Lesser General Public License for more details.
#
#     You should have received a copy of the GNU Lesser General Public License
#     along with this program.  If not, see <https://www.gnu.org/licenses/>.


import pandas as pd
import numpy as np
from brightwind.transform import transform as tf
from brightwind.utils import utils
from brightwind.analyse import plot as plt

__all__ = ['concurrent_coverage', 'monthly_means', 'momm', 'distribution', 'distribution_by_wind_speed',
           'distribution_by_dir_sector', 'freq_table', 'time_continuity_gaps', 'coverage', 'basic_stats',
           'twelve_by_24', 'TI', 'SectorRatio', 'Shear']


def concurrent_coverage(ref, target, averaging_prd, aggregation_method_target='mean'):
    """
    Accepts ref and target data and returns the coverage of concurrent data.

    :param ref: Reference data
    :type ref: pandas.Series
    :param target: Target data
    :type target: pandas.Series
    :param averaging_prd: Groups data by the period specified by period.

            * 2T, 2 min for minutely average
            * Set period to 1D for a daily average, 3D for three hourly average, similarly 5D, 7D, 15D etc.
            * Set period to 1H for hourly average, 3H for three hourly average and so on for 5H, 6H etc.
            * Set period to 1M for monthly average
            * Set period to 1AS fo annual average

    :type averaging_prd: str
    :param aggregation_method_target: (Optional) Calculates mean of the data for the given averaging_prd by default.
            Can be changed to 'sum', 'std', 'max', 'min', etc. or a user defined function
    :return: A DataFrame with concurrent coverage and resolution of the new data. The columns with coverage are named as
            <column name>_Coverage

    """
    coverage_df = tf._preprocess_data_for_correlations(ref=ref, target=target, averaging_prd=averaging_prd,
                                                       coverage_threshold=0,
                                                       aggregation_method_target=aggregation_method_target,
                                                       get_coverage=True)
    coverage_df.columns = ["Coverage" if "_Coverage" in col else col for col in coverage_df.columns]
    return coverage_df


def calc_target_value_by_linear_model(ref_value: float, slope: float, offset: float):
    """
    :rtype: np.float64
    """
    return (ref_value*slope) + offset


def monthly_means(data, return_data=False, return_coverage=False):
    """
    Plots means for calendar months in a timeseries plot. Input can be a series or a DataFrame. Can
    also return data of monthly means with a plot.

    :param data: A timeseries to find monthly means of. Can have multiple columns
    :type data: Series or DataFrame
    :param return_data: To return data of monthly means along with the plot.
    :type return_data: bool
    :param return_coverage: To return monthly coverage along with the data and plot.
    :type return_coverage: bool
    :return: A plot of monthly means for the input data. If return data is true it returns a tuple where
        the first element is plot and second is data pertaining to monthly means.

    **Example usage**
    ::
        import brightwind as bw
        data = bw.load_csv(bw.shell_flats_80m_csv)

        monthly_means_plot, monthly_means = bw.monthly_means(data, return_data=True)
        print("Monthly means data for all the columns:")
        print(monthly_means)
        print("Monthly means plot for all the columns:")
        monthly_means_plot

        # For a single column only
        bw.monthly_means(data.WS80mWS425NW_Avg)

        # Return coverage
        monthly_means_plot, monthly_means = bw.monthly_means(data, return_coverage=True)
        monthly_means

    """
    # if not isinstance(wdspds, list):
    #     wdspds = [wdspds]
    # data = tf.average_data_by_period(pd.concat(wdspds, axis=1, join='outer'), period='1MS')
    df = tf.average_data_by_period(data, period='1MS')
    if return_data and not return_coverage:
        return plt.plot_timeseries(df), df
    if return_coverage:
        return plt.plot_timeseries(df), \
               pd.concat([df, coverage(data, period='1M', aggregation_method='mean')], axis=1)
    return plt.plot_timeseries(data)


def _mean_of_monthly_means_basic_method(df: pd.DataFrame) -> pd.DataFrame:
    """
    Return a DataFrame of mean of monthly means for each column in the DataFrame with timestamp as the index.
    Calculate the monthly mean for each calendar month and then average the resulting 12 months.
    """
    monthly_df: pd.DataFrame = df.groupby(df.index.month).mean().mean().to_frame()
    monthly_df.columns = ['MOMM']
    return monthly_df


def momm(data: pd.DataFrame, date_from: str='', date_to: str=''):
    """
    Calculates and returns long term reference speed. Accepts a DataFrame
    with timestamps as index column and another column with wind-speed. You can also specify
    date_from and date_to to calculate the long term reference speed for only that period.

    :param data: Pandas DataFrame with timestamp as index and a column with wind-speed
    :param date_from: Start date as string in format YYYY-MM-DD
    :param date_to: End date as string in format YYYY-MM-DD
    :returns: Long term reference speed

    """
    if isinstance(data, pd.Series):
        momm_data = data.to_frame()
    else:
        momm_data = data.copy()
    sliced_data = utils._slice_data(momm_data, date_from, date_to)
    output = _mean_of_monthly_means_basic_method(sliced_data)
    if output.shape == (1, 1):
        return output.values[0][0]
    return output


def _get_direction_bin_labels(sectors, direction_bins, zero_centred=True):
    mapper = dict()
    for i, lower_bound in enumerate(direction_bins[:sectors]):
        if i == 0 and zero_centred:
            mapper[i+1] = '{0}-{1}'.format(direction_bins[-2], direction_bins[1])
        else:
            mapper[i+1] = '{0}-{1}'.format(lower_bound, direction_bins[i+1])
    return mapper.values()


def _map_direction_bin(wdir, bins, sectors):
    kwargs = {}
    if wdir == max(bins):
        kwargs['right'] = True
    else:
        kwargs['right'] = False
    bin_num = np.digitize([wdir], bins, **kwargs)[0]
    if bin_num == sectors+1:
        bin_num = 1
    return bin_num


def distribution(var1_series, var2_series, var2_bin_array=np.arange(-0.5, 41, 1), var2_bin_labels=None,
                 aggregation_method='%frequency'):
    """
    Accepts 2 series of same/different variables and computes the distribution of first variable with respect to
    the bins of another variable.

    :param var1_series: Series of the variable whose distribution we need to find
    :param var2_series: Series of the variable which we want to bin
    :param var2_bin_array: Array of numbers where adjacent elements of array form a bin
    :param var2_bin_labels: Labels of bins to be used, uses (bin-start, bin-end] format by default
    :param aggregation_method: Statistical method used to find distribution it can be mean, max, min, std, count,
        describe, a custom function, etc,computes frequency in percentages by default
    :returns: A DataFrame/Series with bins as row indexes and columns with statistics chosen by aggregation_method

    """
    if isinstance(var1_series, pd.DataFrame) and var1_series.shape[1] == 1:
        var1_series = var1_series.iloc[:, 0]
    if isinstance(var2_series, pd.DataFrame) and var2_series.shape[1] == 1:
        var2_series = var2_series.iloc[:, 0]
    var1_series = var1_series.dropna()
    var2_series = var2_series.dropna()
    var2_binned_series = pd.cut(var2_series, var2_bin_array, right=False, labels=var2_bin_labels).rename('variable_bin')
    data = pd.concat([var1_series.rename('data'), var2_binned_series], join='inner', axis=1)
    if aggregation_method == '%frequency':
        return data.groupby(['variable_bin'])['data'].count().rename('%frequency')/len(data) * 100.0
    else:
        return data.groupby(['variable_bin'])['data'].agg(aggregation_method)


def distribution_by_wind_speed(wspd, return_data=False):
    """
    Accepts 2 series of same/different variables and computes the distribution of first variable with respect to
    the bins of another variable.

    :param wspd: Series of the variable whose distribution we need to find
    :param return_data: Set to True if you want the data returned.
    :type return_data: bool

    """
    freq_dist = distribution(wspd, wspd, var2_bin_array=np.arange(-0.5, 41, 1), var2_bin_labels=None,
                             aggregation_method='%frequency')
    if return_data:
        return plt.plot_freq_distribution(freq_dist), freq_dist
    return plt.plot_freq_distribution(freq_dist)


def _binned_direction_series(direction_series, sectors, direction_bin_array=None):
    """
    Accepts a series with wind directions and number of sectors  you want to divide.

    :param  direction_series: Series of directions to bin
    :param  sectors: number of direction sectors
    :param direction_bin_array: An optional parameter, if you want custom direction bins pass an array
                        of the bins. If nto specified direction_bins will be centered around 0
    :returns: A series with direction-bins, bins centered around 0 degree by default if direction_bin_array
    is not specified

    """
    if direction_bin_array is None:
        direction_bin_array = utils.get_direction_bin_array(sectors)
    return direction_series.apply(_map_direction_bin, bins=direction_bin_array, sectors=sectors)


def distribution_by_dir_sector(var_series, direction_series, sectors=12, aggregation_method='%frequency',
                               direction_bin_array=None, direction_bin_labels=None):
    """
    Accepts a series of a variable and  wind direction. Computes the distribution of first variable with respect to
    wind direction sectors

    :param var_series: Series of the variable whose distribution we need to find
    :param direction_series: Series of wind directions between [0-360]
    :param sectors: Number of sectors to bin direction to. The first sector is centered at 0 by default. To change that
            behaviour specify direction_bin_array
    :param aggregation_method: Statistical method used to find distribution it can be mean, max, min, std, count,
            describe, a custom function, etc. Computes frequency in percentages by default
    :param direction_bin_array: Optional, to change default behaviour of first sector centered at 0 assign an array of
            bins to this
    :param direction_bin_labels: Optional, you can specify an array of labels to be used for the bins. uses string
            labels of the format '30-90' by default
    :returns: A DataFrame/series with wind direction sector as row indexes and columns with statistics chosen by
            aggregation_method

    """
    var_series = var_series.dropna()
    direction_series = direction_series.dropna()
    if direction_bin_array is None:
        direction_bin_array = utils.get_direction_bin_array(sectors)
        zero_centered = True
    else:
        sectors = len(direction_bin_array)-1
        zero_centered = False
    if direction_bin_labels is None:
        direction_bin_labels = _get_direction_bin_labels(sectors, direction_bin_array, zero_centered)
    direction_binned_series = _binned_direction_series(direction_series, sectors, direction_bin_array)\
        .rename('direction_bin')
    data = pd.concat([var_series.rename('data'), direction_binned_series], join='inner', axis=1)
    if aggregation_method == '%frequency':
        result = data.groupby(['direction_bin'])['data'].count().rename('%frequency')/len(data) * 100.0
    else:
        result = data.groupby(['direction_bin'])['data'].agg(aggregation_method)

    for i in range(1, sectors+1):
        if not (i in result.index):
            result[i] = 0.0
    result = result.sort_index()
    result.index = direction_bin_labels
    return result


def freq_table(var_series, direction_series, var_bin_array=np.arange(-0.5, 41, 1), sectors=12, var_bin_labels=None,
               direction_bin_array=None, direction_bin_labels=None, freq_as_percentage=True, return_data=False):
    """
    Accepts a variable series and direction series and computes a frequency table of percentages. Both variable and
    direction are binned

    :param var_series: Series of variable to be binned
    :param direction_series: Series of wind directions between [0-360]
    :param var_bin_array: Array of numbers where adjacent elements of array form a bin
    :param sectors: Number of sectors to bin direction to. The first sector is centered at 0 by default. To change that
            behaviour specify direction_bin_array
    :param var_bin_labels: Optional, an array of labels to use for variable bins
    :param direction_bin_array: Optional, to change default behaviour of first sector centered at 0 assign an array of
        bins to this
    :param direction_bin_labels: Optional, you can specify an array of labels to be used for the bins. uses string
        labels of the format '30-90' by default
    :param freq_as_percentage: Optional, True by default. Returns the frequency as percentages. To return just the
        count, set to False
    :param return_data:  Set to True if you want the data returned.
    :type return_data: bool
    :returns: A DataFrame with row indexes as variable bins and columns as wind direction bins.

    """
    var_series = var_series.dropna()
    direction_series = direction_series.dropna()
    if direction_bin_array is None:
        direction_bin_array = utils.get_direction_bin_array(sectors)
        zero_centered = True
    else:
        sectors = len(direction_bin_array)-1
        zero_centered = False
    if direction_bin_labels is None:
        direction_bin_labels = _get_direction_bin_labels(sectors, direction_bin_array, zero_centered)
    var_binned_series = pd.cut(var_series, var_bin_array, right=False, labels=var_bin_labels).rename('variable_bin')
    direction_binned_series = _binned_direction_series(direction_series, sectors, direction_bin_array).rename(
        'direction_bin')
    data = pd.concat([var_series.rename('var_data'), var_binned_series, direction_binned_series], axis=1).dropna()
    if freq_as_percentage:
        result = pd.crosstab(data.loc[:, 'variable_bin'], data.loc[:, 'direction_bin']) / len(data) * 100.0
    else:
        result = pd.crosstab(data.loc[:, 'variable_bin'], data.loc[:, 'direction_bin'])
    for i in range(1, sectors+1):
        if not (i in result.columns):
            result.insert(i-1, i, 0.0)
    result.columns = direction_bin_labels
    result = result.sort_index()
    if return_data:
        return plt.plot_wind_rose_with_gradient(result, percent_symbol=freq_as_percentage), result
    else:
        return plt.plot_wind_rose_with_gradient(result, percent_symbol=freq_as_percentage)


def time_continuity_gaps(data):
    """
    Returns the start and end timestamps of missing data periods. Also days lost.

    A missing data period is one where data is not available for some consecutive timestamps. This breaks
    time continuity of the data. The function calculates the sampling period (resolution) of the data by
    finding the most common time difference between consecutive timestamps. Then it searches where the time
    difference between consecutive timestamps does not match the sampling period, this is the missing data period.
    It returns a DataFrame where the first column is the starting timestamp of the missing period and the second
    column is the end date of the missing period. An additional column also shows how many days of data were lost
    in a missing period.


    :param data: Data for checking continuity, timestamp must be the index
    :type data: pandas.Series or pandas.DataFrame
    :return: A DataFrame with the start and end timestamps of missing gaps in the data along with the size of the gap
        in days lost.
    :rtype: pandas.DataFrame

    **Example usage**
    ::
        import brightwind as bw
        data = bw.load_csv(bw.shell_flats_80m_csv)
        bw.time_continuity_gaps(data['WS70mA100NW_Avg'])

    """

    indexes = data.dropna(how='all').index
    continuity = pd.DataFrame({'Date From': indexes.values.flatten()[:-1], 'Date To': indexes.values.flatten()[1:]})
    continuity['Days Lost'] = (continuity['Date To'] - continuity['Date From']) / pd.Timedelta('1 days')
    #Remove indexes where no days are lost before returning
    return continuity[continuity['Days Lost'] != (tf._get_data_resolution(indexes) / pd.Timedelta('1 days'))]


def coverage(data, period='1M', aggregation_method='mean'):
    """
    Get the data coverage over the period specified.

    Coverage is defined as the ratio of number of data points present in the period and the maximum number of
    data points that a period should have. Example, for 10 minute data resolution and a period of 1 hour the
    maximum number of data points in one period is 6. But if the number if data points available is only 3 for that
    hour the coverage is 3/6=0.5 . For more details see average_data_by_period as this function is a wrapper around it.

    :param data: Data to find average or aggregate of
    :type data: pandas.Series
    :param period: Groups data by the period specified here. The following formats are supported

            - Set period to 10min for 10 minute average, 20min for 20 minute average and so on for 4min, 15min, etc.
            - Set period to 1H for hourly average, 3H for three hourly average and so on for 5H, 6H etc.
            - Set period to 1D for a daily average, 3D for three day average, similarly 5D, 7D, 15D etc.
            - Set period to 1W for a weekly average, 3W for three week average, similarly 2W, 4W etc.
            - Set period to 1M for monthly average
            - Set period to 1AS fo annual average
            - Can be a DateOffset object too

    :type period: str or pandas.DateOffset
    :param aggregation_method: Default `mean`, returns the mean of the data for the specified period. Can also use
        `median`, `prod`, `sum`, `std`,`var`, `max`, `min` which are shorthands for median, product, summation,
        standard deviation, variance, maximum and minimum respectively.
    :type aggregation_method: str
<<<<<<< HEAD
    :return: A DataFrame with data aggregated with the specified aggregation_method (mean by default) and coverage.
            The columns with coverage are named as
=======
    :return: A DataFrame with coverage and resolution of the new data. The columns with coverage are named as
>>>>>>> eefc1a75
            <column name>_Coverage

    **Example usage**
    ::
        import brightwind as bw
        data = bw.load_campbell_scientific(bw.datasets.demo_site_data)

        #To find hourly coverage
        data_hourly = bw.coverage(data.Spd80mN, period='1H')

        #To find monthly_coverage
        data_hourly = bw.coverage(data.Spd80mN, period='1M')

        #To find monthly_coverage of variance
        data_hourly = bw.coverage(data.Spd80mN, period='1M', aggregation_method='var')


    See Also
    --------
    bw.average_data_by_period
    """

    return tf.average_data_by_period(data, period=period, aggregation_method=aggregation_method,
                                     filter_by_coverage_threshold=False, return_coverage=True)[1]


def basic_stats(data):
    """
    Gives basic statistical measures of the data, the DataFrame returned includes the following columns

    - count, number of data points available for each column of the data
    - mean, mean of each column of data
    - std, standard deviation of each column of data
    - min, minimum value of each column of data
    - max, maximum value of each column of data

    :param data: It can be a DataFrame containing meteorological data or a series of some variable like wind speed,
        direction, temperature, etc.
    :type data: pandas.Series or pandas.DataFrame
    :rtype: A DataFrame with columns count, mean, std, min amd max.

    **Example usage**
    ::
        import brightwind as bw
        data = bw.load_campbell_scientific(bw.datasets.demo_site_data)
        bw.basic_stats(data)
        bw.basic_stats(data['Gust_Max_1'])

    """
    if isinstance(data, pd.DataFrame):
        return data.describe(percentiles=[0.5]).T.drop(['50%'], axis=1)
    else:
        return data.to_frame().describe(percentiles=[0.5]).T.drop(['50%'], axis=1)


def twelve_by_24(var_series, aggregation_method='mean', return_data=False, var_name=''):
    """
    Accepts a variable series and returns 12x24 (months x hours) table for the variable.

    :param var_series:
    :param aggregation_method: 'mean' by default calculates mean of the variable passed. Can change it to
            'sum', 'std', 'min', 'max', 'percentile' for sum, standard deviation, minimum, maximum, percentile
             of the variable respectively. Can also pass a function.
    :type aggregation_method: str or function
    :param return_data: Set to True if you want the data returned.
    :type return_data: bool
    :param var_name: Name and units of the variable to appear on the plot
    :type var_name: str
    :return: A DataFrame with hours as row labels and months as column labels.

    """
    table_12x24 = pd.concat([var_series.rename('Variable'), var_series.index.to_series().dt.month.rename('Month'),
                             var_series.index.to_series().dt.hour.rename('Hour')], axis=1, join='inner')
    if return_data:
        return plt.plot_12x24_contours(
            table_12x24.pivot_table(index='Hour', columns='Month', values='Variable', aggfunc=aggregation_method),
               title=var_name),\
               table_12x24.pivot_table(index='Hour', columns='Month', values='Variable', aggfunc=aggregation_method)
    return plt.plot_12x24_contours(
        table_12x24.pivot_table(index='Hour', columns='Month', values='Variable', aggfunc=aggregation_method),
        title=var_name)


class TI:

    def calc(wspd, wspd_std):
        ti = pd.concat([wspd[wspd > 3].rename('wdspd'), wspd_std.rename('wspd_std')], axis=1, join='inner')
        return ti['wspd_std'] / ti['wdspd']

    def by_speed(wspd, wspd_std, speed_bin_array=np.arange(-0.5, 41, 1), speed_bin_labels=range(0, 41),
                 percentile=90, IEC_class=None, return_data=False):
        """
        Accepts a wind speed series and its standard deviation, calculates turbulence intensity (TI) and returns the
        distribution by of TI by speed bins

        :param wspd: Wind speed data series
        :type wspd: pandas.Series
        :param wspd_std: Wind speed standard deviation data series
        :type wspd_std: pandas.Series
        :param speed_bin_array: (Optional) Array of wind speeds where adjacent elements of array form a bin
        :type speed_bin_array: List or array
        :param speed_bin_labels: (Optional) Labels to use for speed bins, 0, 1, 2, 3 .. and so on by default
        :type speed_bin_labels: List, range or array
        :param percentile: The percentile representative of TI (see return for more information)
        :type percentile: float, int
        :param IEC_class: By default IEC class 2005 is used for custom class pass a DataFrame. Note we have removed
                option to include IEC Class 1999 as no longer appropriate.
                This may need to be placed in a separate function when updated IEC standard is released
        :param return_data: Set to True if you want the data returned.
        :type return_data: bool
        :return: TI distribution with columns names as:

                * Mean_TI (average TI for a speed bin),
                * TI_Count ( number of data points in the bin),
                * Rep_TI (Representative TI set at 90 percentile by default,
                * TI_2Sigma (2 sigma TI),
                * Char_TI (characteristic TI)

        :rtype: pandas.DataFrame

        """
        ti = pd.concat([wspd.rename('wdspd'), wspd_std.rename('wdspd_std')], axis=1, join='inner')
        ti['Turbulence_Intensity'] = TI.calc(ti['wdspd'], ti['wdspd_std'])
        ti_dist = pd.concat([
            distribution(var1_series=ti['Turbulence_Intensity'], var2_series=ti['wspd'],
                         var2_bin_array=speed_bin_array, var2_bin_labels=speed_bin_labels,
                         aggregation_method='mean').rename("Mean_TI"),
            distribution(var1_series=ti['Turbulence_Intensity'],
                         var2_series=ti['wspd'],
                         var2_bin_array=speed_bin_array,
                         var2_bin_labels=speed_bin_labels,
                         aggregation_method='count').rename("TI_Count"),
            distribution(var1_series=ti['Turbulence_Intensity'],
                         var2_series=ti['wspd'],
                         var2_bin_array=speed_bin_array,
                         var2_bin_labels=speed_bin_labels,
                         aggregation_method=lambda x: np.percentile(x, q=percentile)).rename("Rep_TI"),
            distribution(var1_series=ti['Turbulence_Intensity'],
                         var2_series=ti['wspd'],
                         var2_bin_array=speed_bin_array,
                         var2_bin_labels=speed_bin_labels,
                         aggregation_method='std').rename("TI_2Sigma")], axis=1, join='inner')
        ti_dist.loc[:, 'Char_TI'] = ti_dist.loc[:, 'Mean_TI'] + (ti_dist.loc[:, 'TI_2Sigma'] / ti_dist.index)
        ti_dist.loc[0, 'Char_TI'] = 0
        ti_dist.index.rename('Speed Bin', inplace=True)
        if return_data:
            return plt.plot_TI_by_speed(wspd, wspd_std, ti_dist, IEC_class=IEC_class), ti_dist.dropna(how='any')
        return plt.plot_TI_by_speed(wspd, wspd_std, ti_dist, IEC_class=IEC_class)

    def by_sector(wspd, wspd_std, wdir, min_speed=0, sectors=12, direction_bin_array=None,
                  direction_bin_labels=None, return_data=False):
        """
        Accepts a wind speed series, its standard deviation and a direction series, calculates turbulence intensity (TI)
        and returns the distribution by of TI by sector

        :param wspd: Wind speed data series
        :type wspd: pandas.Series
        :param wspd_std: Wind speed standard deviation data series
        :type wspd_std: pandas.Series
        :param wdir: Wind direction series
        :type wdir: pandas.Series
        :param min_speed: Set the minimum wind speed.
        :type min_speed: float
        :param sectors: Set the number of direction sectors. Usually 12, 16, 24, 36 or 72.
        :type sectors: int
        :param direction_bin_array: (Optional) Array of wind speeds where adjacent elements of array form a bin
        :param direction_bin_array: (Optional) To change default behaviour of first sector centered at 0 assign an
            array of bins to this
        :param direction_bin_labels: (Optional) you can specify an array of labels to be used for the bins. uses string
                labels of the format '30-90' by default
        :param return_data: Set to True if you want the data returned.
        :type return_data: bool
        :return: TI distribution with columns names as:

                * Mean_TI (average TI for a speed bin),
                * TI_Count ( number of data points in the bin)

        :rtype: pandas.DataFrame

        """
        ti = pd.concat([wspd.rename('wdspd'), wspd_std.rename('wdspd_std'), wdir.rename('wddir')], axis=1,
                       join='inner')
        ti = ti[ti['wspd'] >= min_speed]
        ti['Turbulence_Intensity'] = TI.calc(ti['wspd'], ti['wspd_std'])
        ti_dist = pd.concat([
            distribution_by_dir_sector(var_series=ti['Turbulence_Intensity'],
                                       direction_series=ti['wdir'],
                                       sectors=sectors, direction_bin_array=direction_bin_array,
                                       direction_bin_labels=direction_bin_labels,
                                       aggregation_method='mean').rename("Mean_TI"),
            distribution_by_dir_sector(var_series=ti['Turbulence_Intensity'],
                                       direction_series=ti['wdir'],
                                       sectors=sectors, direction_bin_array=direction_bin_array,
                                       direction_bin_labels=direction_bin_labels,
                                       aggregation_method='count').rename("TI_Count")], axis=1, join='outer')

        ti_dist.index.rename('Direction Bin', inplace=True)
        if return_data:
            return plt.plot_TI_by_sector(ti['Turbulence_Intensity'], ti['wdir'], ti_dist), ti_dist.dropna(how='all')
        else:
            return plt.plot_TI_by_sector(ti['Turbulence_Intensity'], ti['wdir'], ti_dist)

    def twelve_by_24(wspd, wspd_std, return_data=False, var_name='Turbulence Intensity'):
        tab_12x24 = twelve_by_24(TI.calc(wspd, wspd_std), return_data=True)[1]
        if return_data:
            return plt.plot_12x24_contours(tab_12x24, title=var_name), tab_12x24
        return plt.plot_12x24_contours(tab_12x24, title=var_name)


class SectorRatio:

    def calc(wspd_1, wspd_2):
        sec_rat = pd.concat([wspd_1[wspd_1 > 3].rename('speed_1'), wspd_2[wspd_2 > 3].rename('speed_2')],
                            axis=1, join='inner')
        return sec_rat['speed_2']/sec_rat['speed_1']

    def by_sector(wspd_1, wspd_2, wdir, sectors=72, direction_bin_array=None,
                  boom_dir_1=-1, boom_dir_2=-1, return_data=False):
        """
        Accepts two speed series and one direction series and returns the speed ratio by sector
        in a table

        :param wspd_1: First wind speed series. This is divisor series.
        :type: wspd_1: pandas.Series
        :param wspd_2: Second wind speed series
        :type: wspd_2: pandas.Series
        :param wdir: Series of wind directions
        :type wdir: pandas.Series
        :param sectors: Set the number of direction sectors. Usually 12, 16, 24, 36 or 72.
        :type sectors: int
        :param direction_bin_array:
        :param boom_dir_1: Boom direction in degrees of speed_col_name_1.
        :param boom_dir_2: Boom direction in degrees of speed_col_name_2.
        :param return_data:  Set to True if you want the data returned.
        :type return_data: bool
        :returns: A speed ratio plot showing average speed ratio by sector and scatter of individual datapoints.

        """
        sec_rat = SectorRatio.calc(wspd_1, wspd_2)
        common_idxs = sec_rat.index.intersection(wdir.index)
        sec_rat_dist = distribution_by_dir_sector(sec_rat.loc[common_idxs], wdir.loc[common_idxs], sectors=sectors,
                                                  aggregation_method='mean', direction_bin_array=direction_bin_array,
                                                  direction_bin_labels=None).rename('Mean_Sector_Ratio').to_frame()

        if return_data:
            return plt.plot_sector_ratio(sec_rat.loc[common_idxs], wdir.loc[common_idxs],
                                         sec_rat_dist, [wspd_1.name, wspd_2.name],
                                         boom_dir_1=boom_dir_1, boom_dir_2=boom_dir_2), sec_rat_dist
        return plt.plot_sector_ratio(sec_rat.loc[common_idxs], wdir.loc[common_idxs], sec_rat_dist,
                                     [wspd_1.name, wspd_2.name],
                                     boom_dir_1=boom_dir_1, boom_dir_2=boom_dir_2)


class Shear:
    def power_law(wspds, heights, min_speed=3, return_alpha=False):
        wspds = wspds.dropna()
        mean_wspds = wspds[(wspds > min_speed).all(axis=1)].mean()
        alpha, c = _calc_shear(mean_wspds.values, heights, return_coeff=True)
        if return_alpha:
            return plt.plot_shear(alpha, c, mean_wspds.values, heights), alpha
        return plt.plot_shear(alpha, c, mean_wspds.values, heights)

    def by_sector(wspds, heights, wdir, sectors=12, min_speed=3, direction_bin_array=None, direction_bin_labels=None,
                  return_data=False):
        common_idxs = wspds.index.intersection(wdir.index)
        shear = wspds[(wspds > min_speed).all(axis=1)].apply(_calc_shear, heights=heights, axis=1).loc[common_idxs]
        shear_dist = pd.concat([
            distribution_by_dir_sector(var_series=shear,
                                       direction_series=wdir.loc[common_idxs],
                                       sectors=sectors, direction_bin_array=direction_bin_array,
                                       direction_bin_labels=direction_bin_labels,
                                       aggregation_method='mean').rename("Mean_Shear"),
            distribution_by_dir_sector(var_series=shear,
                                       direction_series=wdir.loc[common_idxs],
                                       sectors=sectors, direction_bin_array=direction_bin_array,
                                       direction_bin_labels=direction_bin_labels,
                                       aggregation_method='count').rename("Shear_Count")], axis=1, join='outer')
        shear_dist.index.rename('Direction Bin', inplace=True)
        if return_data:
            return plt.plot_shear_by_sector(shear, wdir.loc[shear.index.intersection(wdir.index)], shear_dist), \
                   shear_dist
        else:
            return plt.plot_shear_by_sector(shear, wdir.loc[shear.index.intersection(wdir.index)], shear_dist)

    def twelve_by_24(wspds, heights, min_speed=3, return_data=False, var_name='Shear'):
        tab_12x24 = twelve_by_24(wspds[(wspds > min_speed).all(axis=1)].apply(_calc_shear, heights=heights, axis=1),
                                 return_data=True)[1]
        if return_data:
            return plt.plot_12x24_contours(tab_12x24, title=var_name), tab_12x24
        return plt.plot_12x24_contours(tab_12x24, title=var_name)

    def scale(alpha, wspd, height, height_to_scale_to):
        scale_factor = (height_to_scale_to / height)**alpha
        return wspd*scale_factor


def _calc_shear(wspds, heights, return_coeff=False) -> (np.array, float):
    """
    Derive the best fit power law exponent (as 1/alpha) from a given time-step of speed data at 2 or more elevations

    :param wspds: List of wind speeds [m/s]
    :param heights: List of heights [m above ground]. The position of the height in the list must be the same position
        in the list as its
    corresponding wind speed value.
    :return: The shear value (alpha), as the inverse exponent of the best fit power law, based on the form:
        (v1/v2) = (z1/z2)^(1/alpha)

    METHODOLOGY:
        Derive natural log of elevation and speed data sets
        Derive coefficients of linear best fit along log-log distribution
        Characterise new distribution of speed values based on linear best fit
        Derive 'alpha' based on gradient of first and last best fit points (function works for 2 or more points)
        Return alpha value

    """

    logheights = np.log(heights)  # take log of elevations
    logwspds = np.log(wspds)  # take log of speeds
    coeffs = np.polyfit(logheights, logwspds, deg=1)  # get coefficients of linear best fit to log distribution
    if return_coeff:
        return coeffs[0], np.exp(coeffs[1])
    return coeffs[0]<|MERGE_RESOLUTION|>--- conflicted
+++ resolved
@@ -385,13 +385,8 @@
         `median`, `prod`, `sum`, `std`,`var`, `max`, `min` which are shorthands for median, product, summation,
         standard deviation, variance, maximum and minimum respectively.
     :type aggregation_method: str
-<<<<<<< HEAD
     :return: A DataFrame with data aggregated with the specified aggregation_method (mean by default) and coverage.
-            The columns with coverage are named as
-=======
-    :return: A DataFrame with coverage and resolution of the new data. The columns with coverage are named as
->>>>>>> eefc1a75
-            <column name>_Coverage
+            The columns with coverage are named as <column name>_Coverage
 
     **Example usage**
     ::
