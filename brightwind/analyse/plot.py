--- conflicted
+++ resolved
@@ -468,17 +468,8 @@
         contour_spacing = 1
     levels = np.arange(0, max_contour, round(contour_spacing, num_digits_to_round))
     ax.set_rgrids(levels, labels=[str(i) for i in levels], angle=0)
-<<<<<<< HEAD
-    ax.bar(np.arange(0, 2.0*np.pi, 2.0*np.pi/sectors), result, width=2.0*np.pi/sectors-(np.pi / 180), bottom=0.0,
-           color=COLOR_PALETTE.primary,
+    ax.bar(sector_mid_points, result, width=widths, bottom=0.0, color=COLOR_PALETTE.primary,
            edgecolor=[COLOR_PALETTE.primary_35 for i in range(len(result))], alpha=0.8)
-
-=======
-    ax.bar(sector_mid_points, result, width=widths, bottom=0.0, color='#9ACD32',
-           edgecolor=['#6C9023' for i in range(len(result))], alpha=0.8)
-    # ax.bar(np.arange(0, 2.0*np.pi, 2.0*np.pi/sectors), result, width=2.0*np.pi/sectors- (np.pi / 180), bottom=0.0, color='#9ACD32',
-    #        edgecolor=['#6C9023' for i in range(len(result))], alpha=0.8)
->>>>>>> 98b91de1
     ax.legend([plot_label])
     plt.close()
     return ax.get_figure()
