--- conflicted
+++ resolved
@@ -25,12 +25,6 @@
 
 __all__ = ['plot_timeseries']
 
-<<<<<<< HEAD
-if 'Gotham Rounded' in \
-        [mpl.font_manager.FontProperties(fname=i).get_name() for i in mpl.font_manager.findSystemFonts()]:
-    mpl.rcParams['font.family'] = 'Gotham Rounded'
-=======
->>>>>>> f12838d0
 
 plt.style.use(os.path.join(os.path.dirname(__file__), 'bw.mplstyle'))
 
