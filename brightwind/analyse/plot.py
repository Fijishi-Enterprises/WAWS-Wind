import matplotlib.pyplot as plt
from matplotlib.colors import LinearSegmentedColormap
import matplotlib as mpl
from matplotlib.dates import DateFormatter
import matplotlib.dates as mdates
import matplotlib.lines as mlines
import calendar
import numpy as np
import pandas as pd
import os
from brightwind.utils import utils
import brightwind as bw
from pandas.plotting import register_matplotlib_converters
from brightwind.utils.utils import _convert_df_to_series
import re
import six
from colormap import rgb2hex, rgb2hls, hls2rgb

register_matplotlib_converters()

__all__ = ['plot_timeseries',
           'plot_scatter',
           'plot_scatter_wspd',
           'plot_scatter_wdir',
           'plot_scatter_by_sector']
#
# try:
#     if 'Gotham Rounded' in \
#             [mpl.font_manager.FontProperties(fname=i).get_name() for i in mpl.font_manager.findSystemFonts()]:
#         mpl.rcParams['font.family'] = 'Gotham Rounded'
# except Exception as ex:
#     raise 'Found exception when checking installed fonts. {}'.format(str(ex))
#
plt.style.use(os.path.join(os.path.dirname(__file__), 'bw.mplstyle'))


class _ColorPalette:

    def __init__(self):
        """
        Color palette to be used for plotting graphs and tables. Colors can be reset by using

        ::
            import brightwind as bw
            bw.analyse.plot.COLOR_PALETTE.primary = '#3366CC'

        Color are called 'primary', secondary', 'tertiary', etc. Lighter and darker shades of primary are called
        'primary_10' for 10% of primary. Gradient goes from 0% (darkest) to 100% (lightest). See
        https://www.w3schools.com/colors/colors_picker.asp for more info.
        """
        self.primary = '#9CC537'  # slightly darker than YellowGreen #9acd32, rgb[156/255, 197/255, 55/255]
        self.secondary = '#2E3743'  # asphalt, rgb[46/255, 55/255, 67/255]
        self.tertiary = '#9B2B2C'  # red'ish, rgb(155, 43, 44)
        self.fourth = '#E57925'  # orange'ish, rgb(229, 121, 37)
        self.fifth = '#F2D869'  # yellow'ish, rgb(242, 216, 105)
        self.sixth = '#AB8D60'
        self.seventh = '#A4D29F'
        self.eighth = '#6E807B'
        self.ninth = '#3D636F'  # blue grey
        self.tenth = '#A49E9D'
        self.eleventh = '#DA9BA6'
        self.primary_10 = '#1F290A'  # darkest green, 10% of primary
        self.primary_35 = '#6C9023'  # dark green, 35% of primary
        self.primary_80 = '#D7EBAD'  # light green, 80% of primary
        self.primary_90 = '#ebf5d6'  # light green, 90% of primary
        self.primary_95 = '#F5FAEA'  # lightest green, 95% of primary
        self.secondary_70 = '#6d737b'  # light asphalt

        _col_map_colors = [self.primary_95,  # lightest primary
                           self.primary,  # primary
                           self.primary_10]  # darkest primary
        self._color_map = self._set_col_map(_col_map_colors)

        self.color_list = [self.primary, self.secondary, self.tertiary, self.fourth, self.fifth, self.sixth,
                           self.seventh, self.eighth, self.ninth, self.tenth, self.eleventh, self.primary_35]

        # set the mpl color cycler to our colors. It has 10 colors
        # mpl.rcParams['axes.prop_cycle']

    @staticmethod
    def _set_col_map(col_map_colors):
        return LinearSegmentedColormap.from_list('color_map', col_map_colors, N=256)

    @property
    def color_map(self):
        return self._color_map

    @color_map.setter
    def color_map(self, col_map_colors):
        self._color_map = self._set_col_map(col_map_colors)


COLOR_PALETTE = _ColorPalette()


def adjust_color_lightness(r, g, b, factor):
    """
    Generate the color corresponding to the input primary color corrected by a lightness or darkness defined by the
    input factor percentage. Lighter colors are obtained with a factor >1 and darker colors with a factor <1.

    :param r:       Intensity of red color between 0 and 255.
    :type r:        float
    :param g:       Intensity of green color between 0 and 255.
    :type g:        float
    :param b:       Intensity of blue color between 0 and 255.
    :type b:        float
    :param factor:  Factor defining the percentage of lightness (>1) or darkness (<1).
    :type factor:   float
    :return: color in hex format
    :rtype: hex
    """
    hue, lightness, saturation = rgb2hls(r / 255.0, g / 255.0, b / 255.0)
    lightness = max(min(lightness * factor, 1.0), 0.0)
    r, g, b = hls2rgb(hue, lightness, saturation)
    return rgb2hex(int(r * 255), int(g * 255), int(b * 255))


def plot_monthly_means(data, coverage=None, ylbl=''):
    fig = plt.figure(figsize=(15, 8))
    ax = fig.add_axes([0.1, 0.1, 0.8, 0.8])
    if len(data.shape) > 1:
        ax.set_prop_cycle(color=COLOR_PALETTE.color_list)
        ax.plot(data, '-o')
        ax.legend(list(data.columns))
    else:
        ax.plot(data, '-o', color=COLOR_PALETTE.primary)
        ax.legend([data.name])
    ax.set_ylabel(ylbl)

    ax.set_xticks(data.index)
    ax.xaxis.set_major_formatter(DateFormatter("%b %Y"))
    fig.autofmt_xdate(rotation=20, ha='center')

    if coverage is not None:
        plot_coverage = True
        if len(coverage.shape) > 1:
            if coverage.shape[1] > 1:
                plot_coverage = False
        if plot_coverage:
            ax.clear()
            ax.plot(data, '-o', color=COLOR_PALETTE.secondary)
            ax2 = ax.twinx()

            for month, coverage in zip(coverage.index, coverage.values):
                ax2.imshow(np.array([[mpl.colors.to_rgb(COLOR_PALETTE.primary)],
                                     [mpl.colors.to_rgb(COLOR_PALETTE.primary_80)]]),
                           interpolation='gaussian', extent=(mdates.date2num(month - pd.Timedelta('10days')),
                                                             mdates.date2num(month + pd.Timedelta('10days')),
                                                             0, coverage), aspect='auto', zorder=1)
                ax2.bar(mdates.date2num(month), coverage, edgecolor=COLOR_PALETTE.secondary, linewidth=0.3,
                        fill=False, zorder=0)

            ax2.set_ylim(0, 1)
            ax.set_ylim(bottom=0)
            ax.set_xlim(data.index[0] - pd.Timedelta('20days'), data.index[-1] + pd.Timedelta('20days'))
            ax.set_zorder(3)
            ax2.yaxis.grid(True)
            ax2.set_axisbelow(True)
            ax.patch.set_visible(False)
            ax2.set_ylabel('Coverage [-]')
            ax2.yaxis.tick_right()
            ax2.yaxis.set_label_position("right")
            plt.close()
            return ax2.get_figure()
    plt.close()
    return ax.get_figure()


def plot_timeseries(data, date_from='', date_to='', y_limits=(None, None)):
    """
    Plot a timeseries of data.

    :param data: Data in the form of a Pandas DataFrame/Series to plot.
    :type data: pd.DataFrame, pd.Series
    :param date_from: Start date used for plotting, if not specified the first timestamp of data is considered. Should
        be in yyyy-mm-dd format
    :type date_from: str
    :param date_to: End date used for plotting, if not specified last timestamp of data is considered. Should
        be in yyyy-mm-dd format
    :type date_to: str
    :param y_limits: y-axis min and max limits. Default is (None, None).
    :type y_limits: tuple, None
    :return: Timeseries plot
    :rtype: matplotlib.figure.Figure

    **Example usage**
    ::
        import brightwind as bw
        data = bw.load_csv(bw.demo_datasets.demo_data)

        # To plot few variables
        bw.plot_timeseries(data[['Spd40mN', 'Spd60mS', 'T2m']])

        # To set a start date
        bw.plot_timeseries(data.Spd40mN, date_from='2017-09-01')

        # To set an end date
        bw.plot_timeseries(data.Spd40mN, date_to='2017-10-01')

        # For specifying a slice
        bw.plot_timeseries(data.Spd40mN, date_from='2017-09-01', date_to='2017-10-01')

        # To set the y-axis minimum to 0
        bw.plot_timeseries(data.Spd40mN, date_from='2017-09-01', date_to='2017-10-01', y_limits=(0, None))

        # To set the y-axis maximum to 25
        bw.plot_timeseries(data.Spd40mN, date_from='2017-09-01', date_to='2017-10-01', y_limits=(0, 25))

    """
    plt.rcParams['figure.figsize'] = (15, 8)  # ** this might be setting the global size which isn't good practice ***
    if isinstance(data, pd.Series):
        data_to_slice = data.copy(deep=False).to_frame()
    else:
        data_to_slice = data.copy()
    sliced_data = utils.slice_data(data_to_slice, date_from, date_to)
    figure = sliced_data.plot(color=COLOR_PALETTE.color_list).get_figure()
    if y_limits is not None:
        figure.axes[0].set_ylim(y_limits)
    plt.close()
    return figure


def _derive_axes_limits_for_scatter_plot(x, y):
    x_min, x_max = (round(np.nanmin(x) - 0.5), -(-np.nanmax(x) // 1))
    y_min, y_max = (round(np.nanmin(y) - 0.5), -(-np.nanmax(y) // 1))
    return x_min, x_max, y_min, y_max


def _scatter_subplot(x, y, trendline_y=None, trendline_x=None, line_of_slope_1=False,
                     x_label=None, y_label=None, x_limits=None, y_limits=None, axes_equal=True, subplot_title=None,
                     trendline_dots=False, scatter_color=COLOR_PALETTE.primary,
                     trendline_color=COLOR_PALETTE.secondary, legend=True, scatter_name=None,
                     trendline_name=None, ax=None):
    """
    Plots a scatter subplot between the inputs x and y. The trendline_y data and the line of slope 1 passing through
    the origin are also shown if provided as input of the function.

    :param x:                   The x-axis values or reference variable.
    :type x:                    pd.Series or list np.array
    :param y:                   The y-axis values or target variable.
    :type y:                    pd.Series or list or np.array
    :param trendline_y:         Series or list or np.array of trendline y values.
    :type trendline_y:          pd.Series or list or np.array or None
    :param trendline_x:         X values to plot with trendline_y. If None then the x variable is used.
    :type trendline_x:          pd.Series or list or np.array or None
    :param line_of_slope_1:     Boolean to choose to plot the line with slope one and passing through the origin.
    :type line_of_slope_1:      Bool
    :param x_label:             Label for the x axis
    :type x_label:              str or None
    :param y_label:             Label for the y axis
    :type y_label:              str or None
    :param x_limits:            x-axis min and max limits.
    :type x_limits:             tuple, None
    :param y_limits:            y-axis min and max limits.
    :type y_limits:             tuple, None
    :param axes_equal:          Boolean to set the units for the x and y axes to be equal. If x_limits and y_limits are
                                both None then the two axes limits are set to be the same.
    :type axes_equal:           Bool
    :param subplot_title:       Title show on top of the subplot
    :type subplot_title:        str or None
    :param trendline_dots:      Boolean to chose if marker to use for the trendline is dot-line or a line
    :type trendline_dots:       Bool
    :param scatter_color:       Color to assign to scatter data. Default is COLOR_PALETTE.primary
    :type scatter_color:        str or Hex or Rgb
    :param trendline_color:     Color to assign to trendline data. Default is COLOR_PALETTE.secondary
    :type trendline_color:      str or Hex or Rgb
    :param legend:              Boolean to choose if legend is shown.
    :type legend:               Bool
    :param scatter_name:        Label to assign to scatter data in legend if legend is True. If None then the label
                                assigned is 'Data points'
    :type scatter_name:         str or None
    :param trendline_name:      Label to assign to trendline data in legend if legend is True. If None then the label
                                assigned is 'Regression line'
    :type trendline_name:       str or None
    :param ax:                  Subplot axes to which assign the subplot to in a plot. If
    :type ax:                   matplotlib.axes._subplots.AxesSubplot or None
    :return:                    A scatter subplot
    :rtype:                     matplotlib.axes._subplots.AxesSubplot

     **Example usage**
    ::
        import brightwind as bw
        data = bw.load_csv(bw.demo_datasets.demo_data)

        # To plot only one subplot in a figure without axis equal
        fig, axes = plt.subplots(1, 1)
        bw.analyse.plot._scatter_subplot(data.Spd80mN, data.Spd80mS, axes_equal=False, ax=axes)

        # To plot multiple subplots in a figure without legend and with x and y labels
        fig, axes = plt.subplots(1, 2)
        bw.analyse.plot._scatter_subplot(data.Spd80mN, data.Spd80mS, ax=axes[0], legend=False,
                                         x_label='Spd80mN', y_label='Spd80mS')
        bw.analyse.plot._scatter_subplot(data.Dir78mS, data.Dir58mS, ax=axes[1], legend=False,
                                         x_label='Dir78mS', y_label='Dir58mS')

        # To plot multiple scatters in the same subplot in a figure and set the legend
        fig, axes = plt.subplots(1, 1)
        scat_plot = bw.analyse.plot._scatter_subplot(data.Spd80mN, data.Spd80mS, ax=axes)
        scat_plot = bw.analyse.plot._scatter_subplot(data.Spd60mN, data.Spd60mS, ax=axes,
                                                     scatter_color=bw.analyse.plot.COLOR_PALETTE.tertiary)
        scat_plot.axes.legend(['Data1', 'Data2'])

        # To set the x and y axis limits by using a tuple.
        fig, axes = plt.subplots(1, 1)
        bw.analyse.plot._scatter_subplot(data.Dir78mS, data.Dir58mS, x_label='Dir78mS', y_label='Dir58mS',
                        x_limits=(50,300), y_limits=(250,300), ax=axes)

        # To show a trendline giving trendline_x and trendline_y data, assign the color of the trendline and
        # set the x and y labels
        fig, axes = plt.subplots(1, 1)
        bw.analyse.plot._scatter_subplot(data.Spd80mN, data.Spd80mS, trendline_y=[0, 15], trendline_x=[0, 10],
                        trendline_color = 'r', x_label="Reference", y_label="Target", ax=axes)

        # To show the line with slope 1 passing through the origin.
        fig, axes = plt.subplots(1, 1)
        bw.analyse.plot._scatter_subplot(data.Spd80mN, data.Spd80mS, line_of_slope_1=True, ax=axes)

        # To set the name of the scatter data and of the trendline.
        fig, axes = plt.subplots(1, 1)
        bw.analyse.plot._scatter_subplot(data.Spd80mN, data.Spd80mS, trendline_y=[0, 15], trendline_x=[0, 10],
                                         scatter_name='Data scatter', trendline_name='Regression line', ax=axes)
    """
    if ax is None:
        ax = plt.gca()

    if scatter_name is None:
        scatter_name = 'Data points'

    if trendline_name is None:
        trendline_name = 'Regression line'

    if trendline_dots is True:
        trendline_marker = 'o-'
    else:
        trendline_marker = '-'

    if x_limits is None or y_limits is None:
        x_min, x_max, y_min, y_max = _derive_axes_limits_for_scatter_plot(x, y)

    if axes_equal:
        ax.set_aspect('equal')
        if x_limits is None and y_limits is None:
            axes_min = min(x_min, y_min)
            axes_max = max(x_max, y_max)
            x_limits = (axes_min, axes_max)
            y_limits = (axes_min, axes_max)

    if x_limits is None:
        x_limits = (x_min, x_max)
    if y_limits is None:
        y_limits = (y_min, y_max)

    ax.set_xlim(x_limits[0], x_limits[1])
    ax.set_ylim(y_limits[0], y_limits[1])

    no_dots = len(x)

    marker_size_max = 216
    marker_size_min = 18
    marker_size = -0.2 * no_dots + marker_size_max  # y=mx+c, m = (216 - 18) / (1000 - 0) i.e. slope changes up to 1000
    marker_size = marker_size_min if marker_size < marker_size_min else marker_size

    max_alpha = 0.7
    min_alpha = 0.3
    alpha = -0.0004 * no_dots + max_alpha  # y=mx+c, m = (0.7 - 0.3) / (1000 - 0) i.e. alpha changes up to 1000 dots
    alpha = min_alpha if alpha < min_alpha else alpha

    ax.scatter(x, y, marker='o', color=scatter_color, s=marker_size, alpha=alpha,
               edgecolors='none', label=scatter_name)

    if trendline_y is not None:
        if trendline_x is None:
            trendline_x = x

        ax.plot(trendline_x, trendline_y, trendline_marker, color=trendline_color, label=trendline_name)

    if line_of_slope_1:
        low_x, high_x = ax.get_xlim()
        low_y, high_y = ax.get_ylim()
        low = max(low_x, low_y)
        high = min(high_x, high_y)
        ax.plot([low, high], [low, high], color=COLOR_PALETTE.secondary_70, label='1:1 line')

    ax.set_xlabel(x_label)
    ax.set_ylabel(y_label)

    if legend:
        ax.legend()

    if subplot_title is not None:
        ax.set_title(subplot_title, fontsize=mpl.rcParams['ytick.labelsize'])

    return ax


def _get_best_row_col_number_for_subplot(number_subplots):
    # get all divisors of total number of subplots
    divs = {1, number_subplots}
    for i in range(2, int(np.sqrt(number_subplots)) + 1):
        if number_subplots % i == 0:
            divs.update((i, number_subplots // i))

    divs_list = sorted(list(divs))
    # get divisor number closer to sqrt of number_subplots
    diff_to_sqrt = [np.abs(np.sqrt(number_subplots) - i) for i in divs_list]
    div_closer_to_sqrt = divs_list[np.argmin(diff_to_sqrt)]
    other_divider = number_subplots / div_closer_to_sqrt

    best_row = min(div_closer_to_sqrt, other_divider)
    best_col = max(div_closer_to_sqrt, other_divider)

    return int(best_row), int(best_col)


def plot_scatter(x, y, trendline_y=None, trendline_x=None, line_of_slope_1=False,
                 x_label=None, y_label=None, x_limits=None, y_limits=None, axes_equal=True, figure_size=(10, 10.2),
                 trendline_dots=False, **kwargs):
    """
    Plots a scatter plot of x and y data. The trendline_y data is also shown if provided as input of the function.

    :param x:                   The x-axis values or reference variable.
    :type x:                    pd.Series or list or np.array
    :param y:                   The y-axis values or target variable.
    :type y:                    pd.Series or list or np.array
    :param trendline_y:         Series or list of trendline y values.
    :type trendline_y:          pd.Series or list or np.array or None
    :param trendline_x:         X values to plot with trendline_y. If None then the x variable is used.
    :type trendline_x:          pd.Series or list or np.array or None
    :param line_of_slope_1:     Boolean to choose to plot the line with slope one and passing through the origin.
    :type line_of_slope_1:      Bool
    :param x_label:             Label for the x-axis. If None, label will be taken from x_series name.
    :type x_label:              str, None
    :param y_label:             Label for the y-axis. If None, label will be taken from y_series name.
    :type y_label:              str, None
    :param x_limits:            x-axis min and max limits.
    :type x_limits:             tuple, None
    :param y_limits:            y-axis min and max limits.
    :type y_limits:             tuple, None
    :param axes_equal:          Boolean to set the units for the x and y axes to be equal. If x_limits and y_limits are
                                both None then the two axes limits are set to be the same.
    :type axes_equal:           Bool
    :param trendline_dots:      Boolean to chose if marker to use for the trendline is dot-line or a line
    :type trendline_dots:       Bool
    :param figure_size:         Figure size in tuple format (width, height)
    :type figure_size:          tuple
    :param kwargs:              Additional keyword arguments for matplotlib.pyplot.subplot
    :return:                    A scatter plot
    :rtype:                     matplotlib.figure.Figure

    **Example usage**
    ::
        import brightwind as bw
        data = bw.load_csv(bw.demo_datasets.demo_data)

        # To plot two variables against each other
        bw.plot_scatter(data.Spd80mN, data.Spd80mS)

        # To overwrite the default axis titles.
        bw.plot_scatter(data.Dir78mS, data.Dir58mS, x_label='Dir78mS', y_label='Dir58mS')

        # To set the x and y axis limits by using a tuple.
        bw.plot_scatter(data.Dir78mS, data.Dir58mS, x_label='Dir78mS', y_label='Dir58mS',
                        x_limits=(50,300), y_limits=(250,300))

        # To show a trendline line giving trendline_x and trendline_y data.
        bw.plot_scatter(data.Spd80mN, data.Spd80mS, trendline_y=[0, 15],trendline_x=[0, 10],
                        x_label="Reference", y_label="Target")

        # To show a line with slope 1 and passing through the origin.
        bw.plot_scatter(data.Spd80mN, data.Spd80mS, line_of_slope_1=True)

         # To set the plot axes as not equal.
         bw.plot_scatter(data.Spd80mN, data.Spd80mS, axes_equal=False)
    """
    if type(x) is pd.DataFrame:
        x = _convert_df_to_series(x)
    elif type(x) is np.ndarray or type(x) is list:
        x = pd.Series(x).rename('x')

    if type(y) is pd.DataFrame:
        y = _convert_df_to_series(y)
    elif type(y) is np.ndarray or type(y) is list:
        y = pd.Series(y).rename('y')

    # if x and y names are the same then rename pd.Series names to be unique
    if x.name == y.name:
        x = x.rename(x.name + '_x')
        y = y.rename(y.name + '_y')

    if x_label is None:
        x_label = x.name
    if y_label is None:
        y_label = y.name

    merged_df = pd.concat([x, y], join='inner', axis=1)
    x = merged_df[x.name]
    y = merged_df[y.name]

    if trendline_y is not None:
        legend = True
        if trendline_x is None:
            trendline_x = merged_df[x.name]
    else:
        legend = False

    if line_of_slope_1 is True:
        legend = True

    fig, axes = plt.subplots(figsize=figure_size, **kwargs)
    _scatter_subplot(x, y, trendline_y=trendline_y, trendline_x=trendline_x, line_of_slope_1=line_of_slope_1,
                     x_label=x_label, y_label=y_label, x_limits=x_limits, y_limits=y_limits, axes_equal=axes_equal,
                     trendline_dots=trendline_dots, legend=legend, ax=axes)

    plt.close()
    return fig


def plot_scatter_wdir(x_wdir_series, y_wdir_series, x_label=None, y_label=None,
                      x_limits=(0, 360), y_limits=(0, 360)):
    """
    Plots a scatter plot of two wind direction timeseries and adds a line from 0,0 to 360,360.

    :param x_wdir_series:            The x-axis values or reference wind directions.
    :type x_wdir_series:             pd.Series
    :param y_wdir_series:            The y-axis values or target wind directions.
    :type y_wdir_series:             pd.Series
    :param x_label:                  Title for the x-axis. If None, title will be taken from x_wdir_series name.
    :type x_label:                   str, None
    :param y_label:                  Title for the y-axis. If None, title will be taken from y_wdir_series name.
    :type y_label:                   str, None
    :param x_limits:                 x-axis min and max limits.
    :type x_limits:                  tuple
    :param y_limits:                 y-axis min and max limits.
    :type y_limits:                  tuple
    :return:                         A scatter plot
    :rtype:                          matplotlib.figure.Figure

    **Example usage**
    ::
        import brightwind as bw
        data = bw.load_csv(bw.demo_datasets.demo_data)

        #To plot few variables
        bw.plot_scatter_wdir(data.Dir78mS, data.Dir58mS)

        #To overwrite the default axis titles.
        bw.plot_scatter_wdir(data.Dir78mS, data.Dir58mS, x_label='Wind direction at 78m',
                             y_label='Wind direction at 58m')

        #To set the x and y axis limits by using a tuple.
        bw.plot_scatter_wdir(data.Dir78mS, data.Dir58mS, x_label='Reference', y_label='Target',
                             x_limits=(50,300), y_limits=(250,300))

    """
    if x_label is None:
        x_label = x_wdir_series.name + ' [°]'
    if y_label is None:
        y_label = y_wdir_series.name + ' [°]'
    scat_plot = plot_scatter(x_wdir_series, y_wdir_series, x_label=x_label, y_label=y_label,
                             x_limits=x_limits, y_limits=y_limits, line_of_slope_1=True)

    scat_plot.axes[0].legend(['1:1 line', 'Data points'])
    return scat_plot


def plot_scatter_wspd(x_wspd_series, y_wspd_series, x_label=None, y_label=None,
                      x_limits=(0, 30), y_limits=(0, 30)):
    """
    Plots a scatter plot of two wind speed timeseries and adds a reference line from 0,0 to 40,40. This should
    only be used for wind speeds in m/s and not when one of the wind speed series is normalised. Please use the
    basic 'plot_scatter()' function when using normalised wind speeds.

    :param x_wspd_series: The x-axis values or reference wind speeds.
    :type x_wspd_series:  pd.Series
    :param y_wspd_series: The y-axis values or target wind speeds.
    :type y_wspd_series:  pd.Series
    :param x_label:       Title for the x-axis. If None, title will be taken from x_wspd_series name.
    :type x_label:        str, None
    :param y_label:       Title for the y-axis. If None, title will be taken from y_wspd_series name.
    :type y_label:        str, None
    :param x_limits:      x-axis min and max limits. Can be set to None to let the code derive the min and max from
                          the x_wspd_series.
    :type x_limits:       tuple, None
    :param y_limits:      y-axis min and max limits. Can be set to None to let the code derive the min and max from
                          the y_wspd_series.
    :type y_limits:       tuple, None
    :return:              A scatter plot
    :rtype:               matplotlib.figure.Figure

    **Example usage**
    ::
        import brightwind as bw
        data = bw.load_csv(bw.demo_datasets.demo_data)

        # To plot two wind speeds against each other
        bw.plot_scatter_wspd(data.Spd80mN, data.Spd80mS)

        # To overwrite the default axis titles.
        bw.plot_scatter_wspd(data.Spd80mN, data.Spd80mS, x_label='Speed at 80m North',
                             y_label='Speed at 80m South')

        # To set the x and y axis limits by using a tuple.
        bw.plot_scatter_wspd(data.Spd80mN, data.Spd80mS, x_label='Speed at 80m North',
                             y_label='Speed at 80m South', x_limits=(0,25), y_limits=(0,25))

    """
    if x_label is None:
        x_label = x_wspd_series.name + ' [m/s]'
    if y_label is None:
        y_label = y_wspd_series.name + ' [m/s]'
    scat_plot = plot_scatter(x_wspd_series, y_wspd_series, x_label=x_label, y_label=y_label,
                             x_limits=x_limits, y_limits=y_limits, line_of_slope_1=True)

    scat_plot.axes[0].legend(['1:1 line', 'Data points'])
    return scat_plot


<<<<<<< HEAD
def plot_freq_distribution(data, max_y_value=None, x_tick_labels=None, x_label=None, y_label=None, legend=False,
                           total_width=0.8, single_width=1):
=======
def plot_scatter_by_sector(x, y, wdir, trendline_y=None, line_of_slope_1=True, sectors=12,
                           x_limits=None, y_limits=None, axes_equal=True, figure_size=(10, 10.2), **kwargs):
    """
    Plot scatter subplots (with shared x and y axis) of x versus y for each directional sector. If a trendline
    timeseries is given as input then this is also plotted in the graph. The line with slope 1 and passing
    through the origin is shown if line_of_slope_1=True

    :param x:               The x-axis values or reference variable.
    :type x:                pd.Series
    :param y:               The y-axis values or target variable.
    :type y:                pd.Series
    :param wdir:            Timeseries of wind directions.
    :type wdir:             pd.Series
    :param trendline_y:     Series of trendline y values.
    :type trendline_y:      pd.Series
    :param line_of_slope_1: Boolean to choose to plot the line with slope one and passing through the origin.
    :type line_of_slope_1:  Bool
    :param sectors:         Number of directional sectors
    :type sectors:          int
    :param x_limits:        x-axis min and max limits. Can be set to None to let the code derive the min and max from
                            the x_wspd_series.
    :type x_limits:         tuple, None
    :param y_limits:        y-axis min and max limits. Can be set to None to let the code derive the min and max from
                            the y_wspd_series.
    :type y_limits:         tuple, None
    :param axes_equal:      Boolean to set the units for the x and y axes to be equal. If x_limits and y_limits are
                            both None then the two axes limits are set to be the same.
    :type axes_equal:       Bool
    :param figure_size:     Figure size in tuple format (width, height)
    :type figure_size:      tuple
    :param kwargs:          Additional keyword arguments for matplotlib.pyplot.subplot
    :returns:               matplotlib.figure.Figure

    **Example usage**
    ::
        import brightwind as bw
        data = bw.load_csv(bw.demo_datasets.demo_data)

        # To plot scatter plots by 36 sectors, with the slope 1 line passing through the origin, without trendline
        # and with axes not equal
        bw.plot_scatter_by_sector(data.Spd80mN, data.Spd80mS, data.Dir78mS, trendline_y=None,
                                  line_of_slope_1=True, sectors=36, axes_equal=False)

        # To plot scatter plots by 12 sectors, with the slope 1 line passing through the origin, with trendline data
        # given as input as a pd.Series (trendline_y) with same index than x data. The input trendline series must
        # be derived previously for the same number of sectors used in the plot_scatter_by_sector function for
        # example from a directional correlation where trendline_y is the synthesised data.
        bw.plot_scatter_by_sector(data.Spd80mN, data.Spd80mS, data.Dir78mS, trendline_y=trendline_y,
                                  line_of_slope_1=False, sectors=12)

        # To plot scatter plots by 12 sectors, and set the figure size.
        bw.plot_scatter_by_sector(data.Spd80mN, data.Spd80mS, data.Dir78mS, sectors=12, figure_size=(15, 10.2))

    """
    if type(x) is pd.DataFrame:
        x = _convert_df_to_series(x)
    elif type(x) is np.ndarray or type(x) is list:
        x = pd.Series(x).rename('x')

    if type(y) is pd.DataFrame:
        y = _convert_df_to_series(y)
    elif type(y) is np.ndarray or type(y) is list:
        y = pd.Series(y).rename('y')

    sector = 360 / sectors

    rows, cols = _get_best_row_col_number_for_subplot(sectors)

    x_min, x_max, y_min, y_max = _derive_axes_limits_for_scatter_plot(x, y)

    if axes_equal:
        if x_limits is None and y_limits is None:
            axes_min = min(x_min, y_min)
            axes_max = max(x_max, y_max)
            x_limits = (axes_min, axes_max)
            y_limits = (axes_min, axes_max)

    if x_limits is None:
        x_limits = (x_min, x_max)
    if y_limits is None:
        y_limits = (y_min, y_max)

    fig, axes = plt.subplots(rows, cols, squeeze=False, sharex=True, sharey=True, figsize=figure_size, **kwargs)

    for i_angle, ax_subplot in zip(np.arange(0, 360, sector), axes.flatten()):

        ratio_min = bw.offset_wind_direction(float(i_angle), - sector / 2)
        ratio_max = bw.offset_wind_direction(float(i_angle), + sector / 2)
        if ratio_max > ratio_min:
            logic_sect = ((wdir >= ratio_min) & (wdir < ratio_max))
        else:
            logic_sect = ((wdir >= ratio_min) & (wdir <= 360)) | ((wdir < ratio_max) & (wdir >= 0))

        if trendline_y is not None:
            trendline_y_input = trendline_y[logic_sect]
        else:
            trendline_y_input = trendline_y

        _scatter_subplot(x[logic_sect], y[logic_sect], trendline_y_input, trendline_x=None,
                         line_of_slope_1=line_of_slope_1, x_label=None, y_label=None,
                         x_limits=x_limits, y_limits=y_limits, axes_equal=axes_equal,
                         subplot_title=str(round(ratio_min)) + '-' + str(round(ratio_max)),
                         legend=False, ax=ax_subplot)

    fig.text(0.5, 0.06, x.name, va='center', ha='center', fontsize=mpl.rcParams['axes.labelsize'])
    fig.text(0.06, 0.5, y.name, va='center', ha='center', rotation='vertical',
             fontsize=mpl.rcParams['axes.labelsize'])
    plt.close()
    return fig


def plot_freq_distribution(data, max_y_value=None, x_tick_labels=None, x_label=None, y_label=None):
>>>>>>> 34905fa1
    from matplotlib.ticker import PercentFormatter

    if type(data) is pd.Series:
        data = data.to_frame()

    if len(data.columns) > len(COLOR_PALETTE.color_list):
        raise ValueError('The numbers of variables to plot is higher than the number of colors implemented '
                         'in the brightwind library standard COLOR_PALETTE. The number of variables should be lower '
                         'than {}'.format(len(COLOR_PALETTE.color_list)))

    fig = plt.figure(figsize=(15, 8))
    ax = fig.add_axes([0.1, 0.1, 0.8, 0.8])
    ax.set_xlabel(x_label)
    ax.set_ylabel(y_label)
    if isinstance(data.index[0], pd.Interval):
        x_data = [i.mid for i in data.index]
    else:
        x_data = data.index
    ax.set_xticks(x_data)
    ax.set_xlim(x_data[0] - 0.5, x_data[-1] + 0.5)
    if x_tick_labels is not None:
        ax.set_xticklabels(x_tick_labels)
    if max_y_value is None:
        ax.set_ylim(0, data.max().max() * 1.1)
    else:
        ax.set_ylim(0, max_y_value)

    if y_label:
        if y_label[0] == '%':
            ax.yaxis.set_major_formatter(PercentFormatter())
    ax.grid(b=True, axis='y', zorder=0)

    # Number of bars per group
    n_bars = len(data.columns)
    # Bars width
    bar_width = total_width / n_bars
    # List containing handles for the drawn bars, used for the legend
    bars = []
    # Iterate over all data
    for i, name in enumerate(data.columns):
        # The offset in x direction of that bar
        x_offset = (i - n_bars / 2) * bar_width + bar_width / 2
        r, g, b = tuple(255 * np.array(mpl.colors.to_rgb(COLOR_PALETTE.color_list[i])))  # hex to rgb format

        for frequency, ws_bin in zip(data[name], x_data):
            ax.imshow(np.array([[mpl.colors.to_rgb(COLOR_PALETTE.color_list[i])],
                                [mpl.colors.to_rgb(adjust_color_lightness(r, g, b, factor=1.8))]]),
                      interpolation='gaussian', extent=(ws_bin + x_offset - total_width / n_bars / 2,
                                                        ws_bin + x_offset + total_width / n_bars / 2, 0, frequency),
                      aspect='auto', zorder=3)
            bar = ax.bar(ws_bin + x_offset, frequency, width=bar_width * single_width,
                         edgecolor=adjust_color_lightness(r, g, b, factor=1.35), linewidth=1, fill=False, zorder=5)
        # Add a handle to the last drawn bar, which we'll need for the legend
        bar[0].set_color(COLOR_PALETTE.color_list[i])
        bar[0].set_fill(True)
        bars.append(bar[0])

    if legend:
        ax.legend(bars, data.keys())

    plt.close()
    return ax.get_figure()


def plot_rose(ext_data, plot_label=None):
    """
    Plot a wind rose from data by dist_by_dir_sector
    """
    result = ext_data.copy(deep=False)
    sectors = len(result)
    fig = plt.figure(figsize=(12, 12))
    ax = fig.add_axes([0.1, 0.1, 0.8, 0.8], polar=True)
    ax.set_theta_zero_location('N')
    ax.set_theta_direction(-1)
    ax.set_thetagrids(np.arange(0, 360, 360.0 / sectors))
    sector_mid_points = []
    widths = []
    for i in result.index:
        angular_pos_start = (np.pi / 180.0) * float(i.split('-')[0])
        angular_pos_end = (np.pi / 180.0) * float(i.split('-')[-1])
        if angular_pos_start < angular_pos_end:
            sector_mid_points.append((angular_pos_start + angular_pos_end) / 2.0)
            widths.append(angular_pos_end - angular_pos_start - (np.pi / 180))
        else:
            sector_mid_points.append((np.pi + (angular_pos_start + angular_pos_end) / 2.0) % 360)
            widths.append(2 * np.pi - angular_pos_start + angular_pos_end - (np.pi / 180))
    max_contour = (ext_data.max() + ext_data.std())
    contour_spacing = max_contour / 10
    num_digits_to_round = 0
    while contour_spacing * (10 ** num_digits_to_round) <= 1:
        num_digits_to_round += 1
    if 0.5 < contour_spacing < 1:
        contour_spacing = 1
    levels = np.arange(0, max_contour, round(contour_spacing, num_digits_to_round))
    ax.set_rgrids(levels, labels=[str(i) for i in levels], angle=0)
    ax.bar(sector_mid_points, result, width=widths, bottom=0.0, color=COLOR_PALETTE.primary,
           edgecolor=[COLOR_PALETTE.primary_35 for i in range(len(result))], alpha=0.8)
    ax.legend([plot_label])
    plt.close()
    return ax.get_figure()


def plot_rose_with_gradient(freq_table, percent_symbol=True, plot_bins=None, plot_labels=None):
    table = freq_table.copy()
    sectors = len(table.columns)
    table_trans = table.T
    if plot_bins is not None:
        rows_to_sum = []
        intervals = [pd.Interval(plot_bins[i], plot_bins[i + 1], closed=table.index[0].closed)
                     for i in range(len(plot_bins) - 1)]
        bin_assigned = []
        for interval in intervals:
            row_group = []
            for var_bin, pos in zip(table.index, range(len(table.index))):
                if var_bin.overlaps(interval) and not (pos in bin_assigned):
                    bin_assigned.append(pos)
                    row_group.append(pos)
            rows_to_sum.append(row_group)
    else:
        if len(table.index) > 6:
            rows_to_sum = []
            num_rows = len(table.index) // 6
            ctr = 0
            while ctr < len(table.index) - (len(table.index) % 6):
                rows_to_sum.append(list(range(ctr, ctr + num_rows)))
                ctr += num_rows
            rows_to_sum[-1].extend(list(range(len(table.index) - (len(table.index) % 6), len(table.index))))

        else:
            rows_to_sum = [[i] for i in range(len(table.index))]

    table_binned = pd.DataFrame()
    bin_labels = []
    group = 0
    for i in rows_to_sum:
        bin_labels.append(str(table.index[i[0]].left) + ' - ' + str(table.index[i[-1]].right))
        to_concat = table_trans.iloc[:, i].sum(axis=1).rename(group)
        group += 1
        table_binned = pd.concat([table_binned, to_concat], axis=1, sort=True)
    table_binned = table_binned.T
    fig = plt.figure(figsize=(12, 12))
    ax = fig.add_axes([0.1, 0.1, 0.8, 0.8], polar=True)
    ax.set_theta_zero_location('N')
    ax.set_theta_direction(-1)
    ax.set_thetagrids(np.arange(0, 360, 360.0 / sectors), zorder=2)

    if percent_symbol:
        symbol = '%'
    else:
        symbol = ' '
    max_contour = max(table.sum(axis=0)) + table.sum(axis=0).std()
    contour_spacing = max_contour / 10
    num_digits_to_round = 0
    while contour_spacing * (10 ** num_digits_to_round) < 1:
        num_digits_to_round += 1
    if 0.5 < contour_spacing < 1:
        contour_spacing = 1
    levels = np.arange(0, max_contour, round(contour_spacing, num_digits_to_round))
    ax.set_rgrids(levels,
                  labels=[str(i) + symbol for i in levels],
                  angle=0, zorder=2)
    ax.set_ylim(0, max(table.sum(axis=0)) + 3.0)
    ax.bar(0, 1, alpha=0)
    norm = mpl.colors.Normalize(vmin=min(table_binned.index), vmax=max(table_binned.index), clip=True)
    mapper = mpl.cm.ScalarMappable(norm=norm, cmap=COLOR_PALETTE.color_map)
    for column in table_binned:
        radial_pos = 0.0
        angular_pos_start = (np.pi / 180.0) * float(column.split('-')[0])
        angular_pos_end = (np.pi / 180.0) * float(column.split('-')[-1])
        # Check for sectors with 0 degrees within the sector
        if angular_pos_end > angular_pos_start:
            angular_width = angular_pos_end - angular_pos_start - (np.pi / 180)  # Leaving 1 degree gap
        else:
            angular_width = 2 * np.pi - angular_pos_start + angular_pos_end - (np.pi / 180)
        for speed_bin, frequency in zip(table_binned.index, table_binned[column]):
            patch = mpl.patches.Rectangle((angular_pos_start, radial_pos), angular_width,
                                          frequency, facecolor=mapper.to_rgba(speed_bin),
                                          edgecolor=COLOR_PALETTE.primary_35,
                                          linewidth=0.3, zorder=3)
            ax.add_patch(patch)
            radial_pos += frequency

    if plot_labels is None:
        plot_labels = [mpl.patches.Patch(color=mapper.to_rgba(table_binned.index[i]), label=bin_labels[i]) for i in
                       range(len(bin_labels))]
    else:
        plot_labels = [mpl.patches.Patch(color=mapper.to_rgba(table_binned.index[i]), label=plot_labels[i]) for i in
                       range(len(plot_labels))]
    ax.legend(handles=plot_labels)
    plt.close()
    return ax.get_figure()


def plot_TI_by_speed(wspd, wspd_std, ti, IEC_class=None):
    """
    Plot turbulence intensity graphs alongside with IEC standards
    :param wspd:
    :param wspd_std:
    :param ti: DataFrame returned from TI.by_speed() in analyse
    :param IEC_class: By default IEC class 2005 is used for custom class pass a DataFrame. Note we have removed
        option to include IEC Class 1999 as no longer appropriate.
        This may need to be placed in a separate function when updated IEC standard is released
    :return: Plots turbulence intensity distribution by wind speed
    """

    # IEC Class 2005

    if IEC_class is None:
        IEC_class = pd.DataFrame(np.zeros([26, 4]), columns=['Windspeed', 'IEC Class A', 'IEC Class B', 'IEC Class C'])
        for n in range(1, 26):
            IEC_class.iloc[n, 0] = n
            IEC_class.iloc[n, 1] = 0.16 * (0.75 + (5.6 / n))
            IEC_class.iloc[n, 2] = 0.14 * (0.75 + (5.6 / n))
            IEC_class.iloc[n, 3] = 0.12 * (0.75 + (5.6 / n))
    common_idxs = wspd.index.intersection(wspd_std.index)
    fig, ax = plt.subplots(figsize=(15, 8))
    ax.scatter(wspd.loc[common_idxs], wspd_std.loc[common_idxs] / wspd.loc[common_idxs],
               color=COLOR_PALETTE.primary, alpha=0.3, marker='.')
    ax.plot(ti.index.values, ti.loc[:, 'Mean_TI'].values, color=COLOR_PALETTE.secondary, label='Mean_TI')
    ax.plot(ti.index.values, ti.loc[:, 'Rep_TI'].values, color=COLOR_PALETTE.primary_35, label='Rep_TI')
    ax.plot(IEC_class.iloc[:, 0], IEC_class.iloc[:, 1], color=COLOR_PALETTE.tertiary, linestyle='dashed',
            label=IEC_class.columns[1])
    ax.plot(IEC_class.iloc[:, 0], IEC_class.iloc[:, 2], color=COLOR_PALETTE.fourth, linestyle='dashed',
            label=IEC_class.columns[2])
    ax.plot(IEC_class.iloc[:, 0], IEC_class.iloc[:, 3], color=COLOR_PALETTE.fifth, linestyle='dashed',
            label=IEC_class.columns[3])
    ax.set_xlim(3, 25)
    ax.set_ylim(0, 0.6)
    ax.set_xticks(np.arange(3, 26, 1))
    ax.set_xlabel('Wind speed [m/s]')
    ax.set_ylabel('Turbulence Intensity')
    ax.grid(True)
    ax.legend()
    plt.close()
    return ax.get_figure()


def plot_TI_by_sector(turbulence, wdir, ti):
    radians = np.radians(utils._get_dir_sector_mid_pts(ti.index))
    fig = plt.figure(figsize=(10, 10))
    ax = fig.add_axes([0.1, 0.1, 0.8, 0.8], polar=True)
    ax.set_theta_zero_location('N')
    ax.set_theta_direction(-1)
    ax.set_thetagrids(utils._get_dir_sector_mid_pts(ti.index))
    ax.plot(np.append(radians, radians[0]), ti.append(ti.iloc[0])['Mean_TI'], color=COLOR_PALETTE.primary, linewidth=4,
            figure=fig)
    maxlevel = ti['Mean_TI'].max() + 0.1
    ax.set_ylim(0, maxlevel)
    ax.scatter(np.radians(wdir), turbulence, color=COLOR_PALETTE.secondary, alpha=0.3, s=1)
    ax.legend(loc=8, framealpha=1)
    plt.close()
    return ax.get_figure()


def plot_shear_by_sector(scale_variable, wind_rose_data, calc_method='power_law'):
    result = wind_rose_data.copy(deep=False)
    radians = np.radians(utils._get_dir_sector_mid_pts(scale_variable.index))
    sectors = len(result)
    fig = plt.figure(figsize=(12, 12), )
    ax = fig.add_axes([0.1, 0.1, 0.8, 0.8], polar=True)
    ax.set_theta_zero_location('N')
    ax.set_theta_direction(-1)
    bin_edges = pd.Series([])
    for i in range(sectors):
        bin_edges[i] = float(re.findall(r"[-+]?\d*\.\d+|\d+", wind_rose_data.index[i])[0])
        if i == sectors - 1:
            bin_edges[i + 1] = abs(float(re.findall(r"[-+]?\d*\.\d+|\d+", wind_rose_data.index[i])[1]))
    label = ''
    if calc_method == 'power_law':
        label = 'Mean_Shear'
    if calc_method == 'log_law':
        label = 'Mean_Roughness_Coefficient'

    scale_variable_y = np.append(scale_variable, scale_variable[0])
    plot_x = np.append(radians, radians[0])
    scale_to_fit = max(scale_variable) / max(result / 100)
    wind_rose_r = (result / 100) * scale_to_fit
    bin_edges = np.array(bin_edges)
    width = pd.Series([])

    for i in range(len(bin_edges) - 1):
        if bin_edges[i + 1] == 0:
            width[i] = 2 * np.pi * (360 - bin_edges[i]) / 360 - (np.pi / 180)
        elif bin_edges[i + 1] > bin_edges[i]:
            width[i] = 2 * np.pi * ((bin_edges[i + 1] - bin_edges[i]) / 360) - (np.pi / 180)
        else:
            width[i] = 2 * np.pi * (((360 + bin_edges[i + 1]) - bin_edges[i]) / 360) - (np.pi / 180)

    ax.bar(radians, wind_rose_r, width=width, color=COLOR_PALETTE.secondary, align='center',
           edgecolor=[COLOR_PALETTE.secondary for i in range(len(result))],
           alpha=0.8, label='Wind_Directional_Frequency')

    maxlevel = (max(scale_variable_y)) + max(scale_variable_y) * .1
    ax.set_thetagrids(radians * 180 / np.pi)
    ax.plot(plot_x, scale_variable_y, color=COLOR_PALETTE.primary, linewidth=4, label=label)
    ax.set_ylim(0, top=maxlevel)
    ax.legend(loc=8, framealpha=1)

    return ax.get_figure()


def plot_12x24_contours(tab_12x24, label=('Variable', 'mean'), plot=None):
    """
    Get Contour Plot of 12 month x 24 hour matrix of variable
    :param tab_12x24: DataFrame returned from get_12x24() in analyse
    :param label: Label of the colour bar on the plot.
    :return: 12x24 figure
    """
    fig, ax = plt.subplots(figsize=(15, 10))
    x = ax.contourf(tab_12x24.columns, tab_12x24.index, tab_12x24.values, cmap=COLOR_PALETTE.color_map)
    cbar = fig.colorbar(x)
    cbar.ax.set_ylabel(label[1].capitalize() + " of " + label[0])
    ax.set_xlabel('Month of Year')
    ax.set_ylabel('Hour of Day')
    month_names = calendar.month_abbr[1:13]
    ax.set_xticks(tab_12x24.columns)
    ax.set_xticklabels([month_names[i - 1] for i in tab_12x24.columns])
    ax.set_yticks(np.arange(0, 24, 1))
    if plot is None:
        plt.close()
    return ax.get_figure()


def plot_sector_ratio(sec_ratio, wdir, sec_ratio_dist, col_names, boom_dir_1=-1, boom_dir_2=-1):
    """
    Accepts a DataFrame table, along with 2 anemometer names, and one wind vane name and plots the speed ratio
    by sector. Optionally can include anemometer boom directions also.
    :param sec_ratio: Series of sector_ratios
    :type sec_ratio: pandas.Series
    :param wdir: Direction series
    :type wdir: pandas.Series
    :param sec_ratio_dist: DataFrame from SectorRatio.by_sector()
    :type sec_ratio_dist; pandas.Series
    :param boom_dir_1: Boom direction in degrees of speed_col_name_1. Defaults to -1.
    :type boom_dir_1: float
    :param boom_dir_2: Boom direction in degrees of speed_col_name_2. Defaults to -1.
    :type boom_dir_2: float
    :param col_names: A list of strings containing column names of wind speeds, first string is divisor and second is
        dividend
    :type col_names: list(str)
    :returns A speed ratio plot showing average speed ratio by sector and scatter of individual data points.

    """
    radians = np.radians(utils._get_dir_sector_mid_pts(sec_ratio_dist.index))
    fig = plt.figure(figsize=(10, 10))
    ax = fig.add_axes([0.1, 0.1, 0.8, 0.8], polar=True)
    ax.set_theta_zero_location('N')
    ax.set_theta_direction(-1)
    ax.set_thetagrids(utils._get_dir_sector_mid_pts(sec_ratio_dist.index))
    ax.plot(np.append(radians, radians[0]), sec_ratio_dist['Mean_Sector_Ratio'].append(sec_ratio_dist.iloc[0]),
            color=COLOR_PALETTE.primary, linewidth=4)
    # Get max and min levels and set chart axes
    max_level = sec_ratio_dist['Mean_Sector_Ratio'].max() + 0.05
    min_level = sec_ratio_dist['Mean_Sector_Ratio'].min() - 0.1
    ax.set_ylim(min_level, max_level)
    # Add boom dimensions to chart, if required
    width = np.pi / 108
    radii = max_level
    annotate = False
    annotation_text = '* Plot generated using '
    if boom_dir_1 >= 0:
        boom_dir_1_rad = np.radians(boom_dir_1)
        ax.bar(boom_dir_1_rad, radii, width=width, bottom=min_level, color=COLOR_PALETTE.fourth)
        if boom_dir_2 == -1:
            annotation_text += '{} (top mounted) divided by {} ({}° boom)'.format(col_names[1], col_names[0],
                                                                                  boom_dir_1)
            annotate = True
    if boom_dir_2 >= 0:
        boom_dir_2_rad = np.radians(boom_dir_2)
        ax.bar(boom_dir_2_rad, radii, width=width, bottom=min_level, color=COLOR_PALETTE.fifth)
        if boom_dir_1 == -1:
            annotation_text += '{} ({}° boom) divided by {} (top mounted)'.format(col_names[1], boom_dir_2,
                                                                                  col_names[0])
            annotate = True
    if boom_dir_2 >= 0 and boom_dir_1 >= 0:
        annotation_text += '{} ({}° boom) divided by {} ({}° boom)'.format(col_names[1], boom_dir_2,
                                                                           col_names[0], boom_dir_1)
        annotate = True
    if annotate:
        ax.annotate(annotation_text, xy=(0.5, 0.035), xycoords='figure fraction', horizontalalignment='center')
    ax.scatter(np.radians(wdir), sec_ratio, color=COLOR_PALETTE.secondary, alpha=0.3, s=1)
    plt.close()
    return ax.get_figure()


def plot_power_law(avg_alpha, avg_c, wspds, heights, max_plot_height=None, avg_slope=None, avg_intercept=None,
                   plot_both=False):
    if max_plot_height is None:
        max_plot_height = max(heights)

    plot_heights = np.arange(1, max_plot_height + 1, 1)
    speeds = avg_c * (plot_heights ** avg_alpha)
    fig, ax = plt.subplots(figsize=(10, 10))
    ax.set_xlabel('Speed [m/s]')
    ax.set_ylabel('Elevation [m]')
    ax.plot(speeds, plot_heights, '-', color=COLOR_PALETTE.primary, label='power_law')
    ax.scatter(wspds, heights, marker='o', color=COLOR_PALETTE.secondary)
    if plot_both is True:
        plot_heights = np.arange(1, max_plot_height + 1, 1)
        speeds = avg_slope * np.log(plot_heights) + avg_intercept
        ax.plot(speeds, plot_heights, '-', color=COLOR_PALETTE.secondary, label='log_law')
        ax.scatter(wspds, heights, marker='o', color=COLOR_PALETTE.secondary)
        plt.legend(loc='upper left')

    ax.grid()
    ax.set_xlim(0, max(speeds) + 1)
    ax.set_ylim(0, max(plot_heights) + 10)
    return ax.get_figure()


def plot_log_law(avg_slope, avg_intercept, wspds, heights, max_plot_height=None):
    if max_plot_height is None:
        max_plot_height = max(heights)

    plot_heights = np.arange(1, max_plot_height + 1, 1)
    speeds = avg_slope * np.log(plot_heights) + avg_intercept
    fig, ax = plt.subplots(figsize=(10, 10))
    ax.set_xlabel('Speed [m/s]')
    ax.set_ylabel('Elevation [m]')
    ax.plot(speeds, plot_heights, '-', color=COLOR_PALETTE.primary)
    ax.scatter(wspds, heights, marker='o', color=COLOR_PALETTE.secondary)
    ax.grid()
    ax.set_xlim(0, max(speeds) + 1)
    ax.set_ylim(0, max(plot_heights) + 10)
    return ax.get_figure()


def plot_shear_time_of_day(df, calc_method, plot_type='step'):
    df_copy = df.copy()
    # colours in use
    colors = [(0.6313725490196078, 0.6470588235294118, 0.6705882352941176, 1.0),  # Jan
              (0.1568627450980392, .19215686274509805, 0.6705882352941176, 1.0),  # Feb
              (0.06666666666666667, 0.4196078431372549, 0.6901960784313725, 1.0),  # March
              (0.22745098039215686, 0.7294117647058823, 0.9803921568627451, 1.0),  # April
              (0.2392156862745098, 0.5666666666666667, 0.42745098039215684, 1.0),  # May
              (0.4117647058823529, 0.7137254901960784, 0.16470588235294117, 1.0),  # June
              (0.611764705882353, 0.7725490196078432, 0.21568627450980393, 1.0),  # July
              (0.6823529411764706, 0.403921568627451, 0.1607843137254902, 1.0),  # Aug
              (0.7901960784313726, 0.48627450980392156, 0.1843137254901961, 1.0),  # Sep
              (1, 0.7019607843, .4, 1),  # Oct
              (0, 0, 0, 1.0),  # Nov
              (0.40588235294117647, 0.43137254901960786, 0.4666666666666667, 1.0)]  # Dec

    if len(df.columns) == 1:
        colors[0] = colors[5]
    if calc_method == 'power_law':
        label = 'Average Shear'

    if calc_method == 'log_law':
        label = 'Roughness Coefficient'

    if plot_type == '12x24':
        df.columns = np.arange(1, 13, 1)
        df.index = np.arange(0, 24, 1)
        df[df.columns[::-1]]
        return plot_12x24_contours(df, label=(label, 'mean'), plot='tod')

    else:
        fig, ax = plt.subplots(figsize=(10, 10))
        ax.set_xlabel('Time of Day')
        ax.set_ylabel(label)
        import matplotlib.dates as mdates

        # create x values for plot
        idx = pd.date_range('2017-01-01 00:00', '2017-01-01 23:00', freq='1H').time

        if plot_type == 'step':
            df = df.shift(+1, axis=0)
            df.iloc[0, :] = df_copy.tail(1).values
            for i in range(0, len(df.columns)):
                ax.step(idx, df.iloc[:, i], label=df.iloc[:, i].name, color=colors[i])

        if plot_type == 'line':
            for i in range(0, len(df.columns)):
                ax.plot(idx, df.iloc[:, i], label=df.iloc[:, i].name, color=colors[i])

        ax.legend(bbox_to_anchor=(1.1, 1.05))
        ax.set_xticks(df.index)
        ax.xaxis.set_minor_formatter(mpl.dates.DateFormatter("%H-%M"))
        _ = plt.xticks(rotation=90)
        return ax.get_figure()


def plot_dist_matrix(matrix, colorbar_label=None, xticklabels=None, yticklabels=None):
    fig, ax = plt.subplots(figsize=(10, 10))
    cm = ax.pcolormesh(matrix, cmap=COLOR_PALETTE.color_map)
    ax.set(xlim=(0, matrix.shape[1]), ylim=(0, matrix.shape[0]))
    ax.set(xticks=np.array(range(0, matrix.shape[1])) + 0.5, yticks=np.array(range(0, matrix.shape[0])) + 0.5)
    if xticklabels is not None:
        ax.set_xticklabels(xticklabels)
    if yticklabels is not None:
        ax.set_yticklabels(yticklabels)
    plt.setp(ax.get_xticklabels(), rotation=90, ha="right", rotation_mode="anchor")
    ax.set_xlabel(matrix.columns.names[-1])
    ax.set_ylabel(matrix.index.name)
    cbar = ax.figure.colorbar(cm, ax=ax)
    if colorbar_label is not None:
        cbar.ax.set_ylabel(colorbar_label)
    plt.close()
    return ax.get_figure()


def render_table(data, col_width=3.0, row_height=0.625, font_size=16, header_color=COLOR_PALETTE.primary,
                 row_colors=[COLOR_PALETTE.primary_90, 'w'], edge_color='w', bbox=[0, 0, 1, 1],
                 header_columns=0, show_col_head=1,
                 ax=None, cellLoc='center', padding=0.01, **kwargs):
    if ax is None:
        size = (np.array(data.shape[::-1]) + np.array([0, 1])) * np.array([col_width, row_height])
        fig, ax = plt.subplots(figsize=size)
        ax.axis('off')

    if show_col_head == 1:
        mpl_table = ax.table(cellText=data.values, bbox=bbox, colLabels=data.columns, cellLoc=cellLoc, **kwargs)
    else:
        mpl_table = ax.table(cellText=data.values, bbox=bbox, cellLoc=cellLoc, **kwargs)

    mpl_table.auto_set_font_size(False)
    mpl_table.set_fontsize(font_size)

    for k, cell in six.iteritems(mpl_table._cells):
        cell.set_edgecolor(edge_color)
        if show_col_head == 1:
            if k[0] == 0 or k[1] < header_columns:
                cell.set_text_props(weight='bold', color='w')
                cell.set_facecolor(header_color)
                cell.PAD = padding
            else:
                cell.set_facecolor(row_colors[k[0] % len(row_colors)])
                cell.PAD = padding
        else:
            if k[1] < header_columns:
                cell.set_text_props(weight='bold', color='w')
                cell.set_facecolor(header_color)
                cell.PAD = padding
            else:
                cell.set_facecolor(row_colors[k[0] % len(row_colors)])
                cell.PAD = padding
                # if k[1]==1:
                #   cell.set_width(0.03)
    return ax

# def plot_3d_rose(matrix, colorbar_label=None):<|MERGE_RESOLUTION|>--- conflicted
+++ resolved
@@ -615,10 +615,6 @@
     return scat_plot
 
 
-<<<<<<< HEAD
-def plot_freq_distribution(data, max_y_value=None, x_tick_labels=None, x_label=None, y_label=None, legend=False,
-                           total_width=0.8, single_width=1):
-=======
 def plot_scatter_by_sector(x, y, wdir, trendline_y=None, line_of_slope_1=True, sectors=12,
                            x_limits=None, y_limits=None, axes_equal=True, figure_size=(10, 10.2), **kwargs):
     """
@@ -730,8 +726,8 @@
     return fig
 
 
-def plot_freq_distribution(data, max_y_value=None, x_tick_labels=None, x_label=None, y_label=None):
->>>>>>> 34905fa1
+def plot_freq_distribution(data, max_y_value=None, x_tick_labels=None, x_label=None, y_label=None, legend=False,
+                           total_width=0.8, single_width=1):
     from matplotlib.ticker import PercentFormatter
 
     if type(data) is pd.Series:
