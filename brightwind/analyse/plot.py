--- conflicted
+++ resolved
@@ -396,7 +396,6 @@
             annotate = True
     if boom_dir_2 >= 0:
         boom_dir_2 = np.radians(boom_dir_2)
-<<<<<<< HEAD
         ax.bar(boom_dir_2, radii, width=width, bottom=min_level, color='#DCF600')
         if boom_dir_1 == -1:
             annotation_text += col_names[1] + ' (yellow green boom) divided by ' + col_names[0] + ' (top mounted)'
@@ -406,14 +405,6 @@
         annotate = True
     if annotate:
         ax.annotate(annotation_text, xy=(0.5, 0.035), xycoords='figure fraction', horizontalalignment='center')
-=======
-        ax.bar(boom_dir_2, radii, width=width, bottom=minlevel, color='#DCF600')
-        ctr += 1
-
-    if ctr == 2:
-        ax.annotate('*Plot generated using ' + col_names[1] + ' (yellow green boom) divided by' + col_names[0] +
-                    ' (blue boom)', xy=(20, 10), xycoords='figure pixels')
->>>>>>> 0b2729a4
     ax.scatter(np.radians(wdir), sec_ratio, color=bw_colors('asphault'), alpha=0.3, s=1)
     return ax.get_figure()
 
