#     brightwind is a library that provides wind analysts with easy to use tools for working with meteorological data.
#     Copyright (C) 2018 Stephen Holleran, Inder Preet
#
#     This program is free software: you can redistribute it and/or modify
#     it under the terms of the GNU Lesser General Public License as published by
#     the Free Software Foundation, either version 3 of the License, or
#     (at your option) any later version.
#
#     This program is distributed in the hope that it will be useful,
#     but WITHOUT ANY WARRANTY; without even the implied warranty of
#     MERCHANTABILITY or FITNESS FOR A PARTICULAR PURPOSE.  See the
#     GNU Lesser General Public License for more details.
#
#     You should have received a copy of the GNU Lesser General Public License
#     along with this program.  If not, see <https://www.gnu.org/licenses/>.

import matplotlib.pyplot as plt
import calendar
import numpy as np
import pandas as pd
import math
from brightwind.utils import utils
import os
import matplotlib as mpl

__all__ = ['plot_timeseries', 'plot_freq_distribution']


try:
    if 'Gotham Rounded' in \
            [mpl.font_manager.FontProperties(fname=i).get_name() for i in mpl.font_manager.findSystemFonts()]:
        mpl.rcParams['font.family'] = 'Gotham Rounded'
except Exception as ex:
    raise 'Found exception when checking installed fonts. {}'.format(str(ex))
    

#plt.style.use(os.path.join(os.path.dirname(__file__), 'bw.mplstyle'))


def bw_colors(bw_color):
    # Define color scheme to be used across graphs, and tables.
    if bw_color == 'green':
        bw_color = [156, 197, 55]
    elif bw_color == 'wind_rose_gradient':
        bw_color = []
    elif bw_color == 'light_green_for_gradient':
        bw_color = [154, 205, 50]
    elif bw_color == 'dark_green_for_gradient':
        bw_color = [215, 235, 173]
    elif bw_color == 'asphault':
        bw_color = [46, 55, 67]
    elif bw_color == 'greyline':
        bw_color = [108, 120, 134]
    elif bw_color == 'darkgreen':
        bw_color = [108, 144, 35]
    elif bw_color == 'redline':
        bw_color = [255, 0, 0]
    else:
        bw_color = [156, 197, 55]
    bw_color[:] = [x / 255.0 for x in bw_color]
    return bw_color


def plot_monthly_means(data, coverage=None, ylbl=''):
    fig = plt.figure(figsize=(15, 8))
    ax = fig.add_axes([0.1, 0.1, 0.8, 0.8])
    if len(data.shape) > 1:
        ax.plot(data, '-D')
        ax.legend(list(data.columns))
    else:
        ax.plot(data, '-D', color=bw_colors('asphault'))
        ax.legend([data.name])
    ax.set_ylabel(ylbl)

    from matplotlib.dates import DateFormatter
    ax.set_xticks(data.index)
    ax.xaxis.set_major_formatter(DateFormatter("%b %Y"))
    fig.autofmt_xdate(rotation=20, ha='center')

    if coverage is not None:
        plot_coverage = True
        if len(coverage.shape) > 1:
            if coverage.shape[1] > 1:
                plot_coverage = False
        if plot_coverage:
            import matplotlib.dates as mdates
            ax2 = ax.twinx()

            plot_colors = [bw_colors('light_green_for_gradient'), bw_colors('dark_green_for_gradient'),
                           bw_colors('darkgreen')]
            for month, coverage in zip(coverage.index, coverage.values):
                ax2.imshow(np.array([[plot_colors[0]], [plot_colors[1]]]),
                           interpolation='gaussian', extent=(mdates.date2num(month - pd.Timedelta('10days')),
                                                             mdates.date2num(month + pd.Timedelta('10days')),
                                                             0, coverage), aspect='auto', zorder=1)
                ax2.bar(mdates.date2num(month), coverage, edgecolor=plot_colors[2], linewidth=0.3, fill=False, zorder=0)
            ax2.set_ylim(0, 1)
            ax.set_ylim(bottom=0)
            ax.set_xlim(data.index[0]-pd.Timedelta('20days'), data.index[-1]+pd.Timedelta('20days'))
            ax.set_zorder(3)
            ax2.yaxis.grid(True)
            ax2.set_axisbelow(True)
            ax.patch.set_visible(False)
            ax2.set_ylabel('Coverage [-]')
            ax2.yaxis.tick_right()
            ax2.yaxis.set_label_position("right")
            return ax2.get_figure()
    return ax.get_figure()


def plot_timeseries(data, date_from='', date_to=''):
    """
    Plots timeseries data

    :param data: DataFrame to plot
    :param date_from: Start date used for plotting in yyyy-mm-dd format
    :type date_from: str
    :param date_to: End date used for plotting in yyyy-mm-dd format
    :type date_to: str
    :return: Timeseries plot

    """
    if isinstance(data, pd.Series):
        data_to_slice = data.copy(deep=False).to_frame()
    else:
        data_to_slice = data.copy()
    sliced_data = utils._slice_data(data_to_slice, date_from, date_to)
    return sliced_data.plot().get_figure()


def _scatter_plot(x, y, predicted_y=None, x_label="Reference", y_label="Target", title="", prediction_marker='k-'):
    fig, ax = plt.subplots()
    ax.set_xlabel(x_label)
    ax.set_ylabel(y_label)
    ax.scatter(x, y, marker='.', color='#9ACD32', alpha=0.5)
    # fig.set_figwidth(size[0])
    # fig.set_figheight(size[1])
    # ax.set_title(title)
    if predicted_y is not None:
        ax.plot(x, predicted_y, prediction_marker)
        ax.legend(['Predicted', 'Original'])
    return ax.get_figure()


def plot_freq_distribution(data, max_speed=30, plot_colors=[bw_colors('light_green_for_gradient'),
                                                            bw_colors('dark_green_for_gradient'),
                                                            bw_colors('darkgreen')]):
    from matplotlib.ticker import PercentFormatter
    fig = plt.figure(figsize=(15, 8))
    ax = fig.add_axes([0.1, 0.1, 0.8, 0.8])
    ax.set_xlabel('Speed [m/s]')
    ax.set_ylabel('Frequency [%]')
    if isinstance(data.index[0], pd.Interval):
        x_data = [i.mid for i in data.index]
    else:
        x_data = data.index
    ax.set_xticks(x_data)
    ax.set_xlim(-0.5, max_speed+0.5)
    ax.set_ylim(0, max(data)+5)
    ax.yaxis.set_major_formatter(PercentFormatter())
    ax.grid(b=True, axis='y', zorder=0)
    # ax.bar(result.index, result.values,facecolor='#9ACD32',edgecolor=['#6C9023' for i in range(len(result))],zorder=3)
    for frequency, bin in zip(data, x_data):
        ax.imshow(np.array([[plot_colors[0]], [plot_colors[1]]]),
                  interpolation='gaussian', extent=(bin-0.4, bin+0.4, 0, frequency), aspect='auto', zorder=3)
        ax.bar(bin, frequency, edgecolor=plot_colors[2], linewidth=0.3, fill=False, zorder=5)
    # ax.set_title('Wind Speed Frequency Distribution')
    return ax.get_figure()


def plot_wind_rose(ext_data, freq_table=False):
    """
    Plot a wind rose from a frequency table.
    """
    data = ext_data.copy()
    if freq_table:
        sectors = data.shape[1]
    else:
        sectors = data.shape[0]
    result = data.sum(axis=0)
    fig = plt.figure(figsize=(12, 12))
    ax = fig.add_axes([0.1, 0.1, 0.8, 0.8], polar=True)
    ax.set_theta_zero_location('N')
    ax.set_theta_direction(-1)
    ax.set_thetagrids(np.arange(0, 360, 360.0/sectors))
    ax.set_rgrids(np.arange(0, 101, 10), labels=[str(i)+'%' for i in np.arange(0, 101, 10)], angle=0)
    ax.bar(np.arange(0, 2.0*np.pi, 2.0*np.pi/sectors), result, width=2.0*np.pi/sectors, bottom=0.0, color='#9ACD32',
           edgecolor=['#6C9023' for i in range(len(result))], alpha=0.8)
    # ax.set_title('Wind Rose', loc='center')
    return ax.get_figure()


def plot_wind_rose_with_gradient(freq_table, gradient_colors=['#f5faea', '#d6ebad', '#b8dc6f',
                                                              '#9acd32', '#7ba428', '#5c7b1e'], percent_symbol=True):
    table = freq_table.copy()
    import matplotlib as mpl
    sectors = len(table.columns)
    table_binned = pd.DataFrame()
    if isinstance(table.index[0], pd.Interval):
        table.index = [i.mid for i in table.index]
    table_trans = table.T
    table_binned = pd.concat([table_binned, table_trans.loc[:, 0:3].sum(axis=1).rename(3)], axis=1, sort=True)
    table_binned = pd.concat([table_binned, table_trans.loc[:, 4:6].sum(axis=1).rename(6)], axis=1, sort=True)
    table_binned = pd.concat([table_binned, table_trans.loc[:, 7:9].sum(axis=1).rename(9)], axis=1, sort=True)
    table_binned = pd.concat([table_binned, table_trans.loc[:, 10:12].sum(axis=1).rename(12)], axis=1, sort=True)
    table_binned = pd.concat([table_binned, table_trans.loc[:, 13:15].sum(axis=1).rename(15)], axis=1, sort=True)
    table_binned = pd.concat([table_binned, table_trans.loc[:, 16:].sum(axis=1).rename(18)], axis=1, sort=True)
    table_binned = table_binned.T
    fig = plt.figure(figsize=(12, 12))
    ax = fig.add_axes([0.1, 0.1, 0.8, 0.8], polar=True)
    ax.set_theta_zero_location('N')
    ax.set_theta_direction(-1)
    ax.set_thetagrids(np.arange(0, 360, 360.0/sectors), zorder=2)
    if percent_symbol:
        symbol = '%'
    else:
        symbol = ' '
    ax.set_rgrids(np.linspace(0.1, max(table.sum(axis=0))+2.0, 10),
                  labels=['%.0f' % round(i)+symbol for i in np.linspace(0.1, max(table.sum(axis=0))+2.0, 10)],
                  angle=0, zorder=2)
    direction_bins = utils.get_direction_bin_array(sectors)[1:-2]
    direction_bins = np.insert(direction_bins, 0, direction_bins[-2])
    ax.set_ylim(0, max(table.sum(axis=0))+3.0)
    angular_width = 2*np.pi/sectors - (np.pi/180)  # Leaving 1 degree gap
    ax.bar(0, 1, alpha=0)

    def _choose_color(speed_bin):
        colors = gradient_colors
        bins = [0, 3.5, 6.5, 9.5, 12.5, 15.5, 18.5, 41]
        return colors[np.digitize([speed_bin], bins)[0]-1]
    for column in table_binned:
        radial_pos = 0.0
        angular_pos = (np.pi / 180.0) * float(column.split('-')[0])
        for speed_bin, frequency in zip(table_binned.index, table_binned[column]):
            color = _choose_color(speed_bin)
            patch = mpl.patches.Rectangle((angular_pos, radial_pos), angular_width, frequency, facecolor=color,
                                          edgecolor='#5c7b1e', linewidth=0.3, zorder=3)
            ax.add_patch(patch)
            radial_pos += frequency
    legend_patches = [mpl.patches.Patch(color=gradient_colors[0], label='0-3 m/s'),
                      mpl.patches.Patch(color=gradient_colors[1], label='4-6 m/s'),
                      mpl.patches.Patch(color=gradient_colors[2], label='7-9 m/s'),
                      mpl.patches.Patch(color=gradient_colors[3], label='10-12 m/s'),
                      mpl.patches.Patch(color=gradient_colors[4], label='13-15 m/s'),
                      mpl.patches.Patch(color=gradient_colors[5], label='15+ m/s')]
    ax.legend(handles=legend_patches)
    return ax.get_figure()


def plot_TI_by_speed(wspd, wspd_std, ti, IEC_class=None):
    """
    Plot turbulence intensity graphs alongside with IEC standards
    :param wdspd:
    :param wdspd_std:
    :param ti: DataFrame returned from TI.by_speed() in analyse
    :param IEC_class: By default IEC class 2005 is used for custom class pass a DataFrame. Note we have removed
        option to include IEC Class 1999 as no longer appropriate.
        This may need to be placed in a separate function when updated IEC standard is released
    :return: Plots turbulence intensity distribution by wind speed
    """

    # IEC Class 2005

    if IEC_class is None:
        IEC_class = pd.DataFrame(np.zeros([26, 4]), columns=['Windspeed', 'IEC Class A', 'IEC Class B', 'IEC Class C'])
        for n in range(1, 26):
            IEC_class.iloc[n, 0] = n
            IEC_class.iloc[n, 1] = 0.16 * (0.75 + (5.6 / n))
            IEC_class.iloc[n, 2] = 0.14 * (0.75 + (5.6 / n))
            IEC_class.iloc[n, 3] = 0.12 * (0.75 + (5.6 / n))
    common_idxs = wspd.index.intersection(wspd_std.index)
    fig, ax = plt.subplots()
    ax.scatter(wspd.loc[common_idxs], wspd_std.loc[common_idxs]/wspd.loc[common_idxs],
               color=bw_colors('green'), alpha=0.3, marker='.')
    ax.plot(ti.index.__array__(), ti.loc[:, 'Mean_TI'].values, color=bw_colors('darkgreen'))[0].set_label('Mean_TI')
    ax.plot(ti.index.__array__(), ti.loc[:, 'Rep_TI'].values, color=bw_colors('redline'))[0].set_label('Rep_TI')
    ax.plot(IEC_class.iloc[:, 0], IEC_class.iloc[:, 1], color=bw_colors('greyline'), linestyle='dashed')
    ax.plot(IEC_class.iloc[:, 0], IEC_class.iloc[:, 2], color=bw_colors('greyline'), linestyle='dashdot')
    ax.plot(IEC_class.iloc[:, 0], IEC_class.iloc[:, 3], color=bw_colors('greyline'), linestyle='dotted')
    ax.set_xlim(3, 25)
    ax.set_ylim(0, 0.6)
    ax.set_xticks(np.arange(3, 26, 1))
    ax.set_xlabel('Wind speed [m/s]')
    ax.set_ylabel('Turbulence Intensity')
    ax.grid(True)
    ax.legend()
    return ax.get_figure()


def plot_TI_by_sector(turbulence, wdir, ti):
    radians = np.radians(utils._get_dir_sector_mid_pts(ti.index))
    fig = plt.figure(figsize=(10, 10))
    ax = fig.add_axes([0.1, 0.1, 0.8, 0.8], polar=True)
    ax.set_theta_zero_location('N')
    ax.set_theta_direction(-1)
    ax.set_thetagrids(utils._get_dir_sector_mid_pts(ti.index))
    ax.plot(np.append(radians, radians[0]), ti.append(ti.iloc[0])['Mean_TI'], c=bw_colors('green'), linewidth=4,
            figure=fig)
    maxlevel = ti['Mean_TI'].max() + 0.1
    ax.set_ylim(0, maxlevel)
    ax.scatter(np.radians(wdir), turbulence, c=bw_colors('asphault'), alpha=0.3, s=1)
    ax.legend(loc=8, framealpha=1)
    return ax.get_figure()





def plot_shear_by_sector(shear, wdir, shear_dist):
    radians = np.radians(utils._get_dir_sector_mid_pts(shear_dist.index))
    fig = plt.figure(figsize=(10, 10))
    ax = fig.add_axes([0.1, 0.1, 0.8, 0.8], polar=True)
    ax.set_theta_zero_location('N')
    ax.set_theta_direction(-1)
    ax.set_thetagrids(utils._get_dir_sector_mid_pts(shear_dist.index))
    ax.plot(np.append(radians, radians[0]), shear_dist.append(shear_dist.iloc[0])['Mean_Shear'],
            c=bw_colors('green'), linewidth=4)
    # ax.set_title('Shear by Direction')
    maxlevel = shear_dist['Mean_Shear'].max() + 0.1
    ax.set_ylim(0, maxlevel)
    ax.scatter(np.radians(wdir), shear, c=bw_colors('asphault'), alpha=0.3, s=1)
    ax.legend(loc=8, framealpha=1)
    return ax.get_figure()


def plot_12x24_contours(tab_12x24, title='Variable'):
    """
    Get Contour Plot of 12 month x 24 hour matrix of turbulence intensity
    :param tab_12x24: DataFrame returned from get_12x24() in analyse
    :param title: Title of the plot
    :return: 12x24 figure
    """

    max_v = math.ceil(tab_12x24.max().max() * 100) / 100
    min_v = math.floor(tab_12x24.min().min() * 100) / 100
    step = (max_v - min_v) / 8
    levels = np.arange(min_v, max_v + step, step)#.round(2)
    fig, ax = plt.subplots()
    x = ax.contourf(tab_12x24, colors=['#e1f0c1', '#d6ebad', '#c2e184', '#aed75b', '#9acd32',
                                       '#8ab92d', '#7ba428', '#6b9023'],
                    levels=levels)
    cbar = plt.colorbar(x)
    cbar.ax.set_ylabel(title)
    ax.set_xlabel('Month of Year')
    ax.set_ylabel('Hour of Day')
    ax.set_xticks(np.arange(12), calendar.month_name[1:13])
    ax.set_yticks(np.arange(0, 24, 1))
    # ax.set_title('Hourly Mean '+title+' Calendar Month')
    return ax.get_figure()


def plot_sector_ratio(sec_ratio, wdir, sec_ratio_dist, col_names, boom_dir_1=-1, boom_dir_2=-1):
    """
    Accepts a DataFrame table, along with 2 anemometer names, and one wind vane name and plots the speed ratio
    by sector. Optionally can include anemometer boom directions also.
    :param sec_ratio:
    :param wdir:
    :param sec_ratio_dist: DataFrame from SectorRation.by_speed()
    :param boom_dir_1: Boom direction in degrees of speed_col_name_1. Defaults to 0.
    :param boom_dir_2: Boom direction in degrees of speed_col_name_2. Defaults to 0.
    :param col_names: A list of strings containing column names of wind speeds
    :returns A speed ratio plot showing average speed ratio by sector and scatter of individual data points.
    """
    radians = np.radians(utils._get_dir_sector_mid_pts(sec_ratio_dist.index))
    fig = plt.figure(figsize=(10, 10))
    ax = fig.add_axes([0.1, 0.1, 0.8, 0.8], polar=True)
    ax.set_theta_zero_location('N')
    ax.set_theta_direction(-1)
    ax.set_thetagrids(utils._get_dir_sector_mid_pts(sec_ratio_dist.index))
    ax.plot(np.append(radians, radians[0]), sec_ratio_dist['Mean_Sector_Ratio'].append(sec_ratio_dist.iloc[0]),
            c=bw_colors('green'), linewidth=4)
    # plt.title('Speed Ratio by Direction')
    # Get max and min levels and set chart axes
    max_level = sec_ratio_dist['Mean_Sector_Ratio'].max() + 0.05
    min_level = sec_ratio_dist['Mean_Sector_Ratio'].min() - 0.1
    ax.set_ylim(min_level, max_level)
    # Add boom dimensions to chart, if required
    width = np.pi / 108
    radii = max_level
    annotate = False
    annotation_text = '* Plot generated using '
    if boom_dir_1 >= 0:
        boom_dir_1 = np.radians(boom_dir_1)
<<<<<<< HEAD
        ax.bar(boom_dir_1, radii, width=width, bottom=minlevel, color='#659CEF')
        ctr += 1
    if boom_dir_2 >= 0:
        boom_dir_2 = np.radians(boom_dir_2)
        ax.bar(boom_dir_2, radii, width=width, bottom=minlevel, color='#DCF600')
        ctr += 1

    if ctr == 2:
        ax.annotate('*Plot generated using ' + col_names[1] + ' (yellow green boom) divided by' + col_names[0] +
                    ' (blue boom)', xy=(20, 10), xycoords='figure pixels')
    ax.scatter(np.radians(wdir), sec_ratio, c=bw_colors('asphault'), alpha=0.3, s=1)
=======
        ax.bar(boom_dir_1, radii, width=width, bottom=min_level, color='#659CEF')
        if boom_dir_2 == -1:
            annotation_text += col_names[1] + ' (top mounted) divided by ' + col_names[0] + ' (blue boom)'
            annotate = True
    if boom_dir_2 >= 0:
        boom_dir_2 = np.radians(boom_dir_2)
        ax.bar(boom_dir_2, radii, width=width, bottom=min_level, color='#DCF600')
        if boom_dir_1 == -1:
            annotation_text += col_names[1] + ' (yellow green boom) divided by ' + col_names[0] + ' (top mounted)'
            annotate = True
    if boom_dir_2 >= 0 and boom_dir_1 >= 0:
        annotation_text += col_names[1] + ' (yellow green boom) divided by ' + col_names[0] + ' (blue boom)'
        annotate = True
    if annotate:
        ax.annotate(annotation_text, xy=(0.5, 0.035), xycoords='figure fraction', horizontalalignment='center')
    ax.scatter(np.radians(wdir), sec_ratio, color=bw_colors('asphault'), alpha=0.3, s=1)
>>>>>>> 6887a4d0
    return ax.get_figure()


def plot_shear(avg_alpha, avg_c, wspds, heights):
    plot_heights = np.linspace(0, max(heights), num=100)
    speeds = avg_c*(plot_heights**avg_alpha)
    fig, ax = plt.subplots()
    ax.set_xlabel('Speed (m/s)')
    ax.set_ylabel('Elevation (m)')
    ax.plot(speeds, plot_heights, '-', color='#9ACD32')
    ax.scatter(wspds, heights, marker='o', color=bw_colors('asphault'))
    ax.grid()
    ax.set_xlim(0, max(speeds)+1)
    ax.set_ylim(0, max(plot_heights)+10)
    # ax.set_title("Shear Profile")
    return ax.get_figure()


# def plot_shear(wind_speeds, heights):
#     """
#     Show derivation and output (alpha value) of shear calculation function for a given timestep.
#     :param wind_speeds: List of wind speeds [m/s]
#     :param heights: List of heights [m above ground]. The position of the height in the list must be the same
# position in the list as its
#     corresponding wind speed value.
#     :return:
#         1) Log-log plot of speed and elevation data, including linear fit.
#         2) Speed and elevation data plotted on regular scale, showing power law fit resulting from alpha value
#     """
#
#     alpha, wind_speedsfit = sh.calc_shear(wind_speeds, heights, plot=True)
#
#     # PLOT INPUT AND MODELLED DATA ON LOG-LOG SCALE
#     heightstrend = np.linspace(0.1, max(heights) + 2, 100)  # create variable to define (interpolated) power law trend
#     plt.loglog(wind_speeds, heights, 'bo')  # plot input data on log log scale
#     plt.loglog(wind_speedsfit(heightstrend), heightstrend, 'k--')  # Show interpolated power law trend
#     plt.xlabel('Speed (m/s)')
#     plt.ylabel('Elevation (m)')
#     plt.legend(['Input data', 'Best fit line for power law (' r'$\alpha$ = %i)' % int(round(alpha))])
#     plt.grid(True)
#     plt.show()
#
#     # PLOT INPUT AND MODELLED DATA ON REGULAR SCALE
#     plt.plot(wind_speeds, heights, 'bo')  # plot input data
#     plt.plot(wind_speedsfit(heightstrend), heightstrend, 'k--')  # Show interpolated power law trend
#     plt.xlabel('Speed (m/s)')
#     plt.ylabel('Elevation (m)')
#     plt.legend(['Input data', 'Power law trend (' r'$\alpha$ = %i)' % int(round(alpha))])
#     plt.ylim(0, max(heights) + 2)
#     plt.xlim(0, max([max(wind_speeds), max(wind_speedsfit(heights))]) + 2)
#     plt.grid(True)
#     plt.show()<|MERGE_RESOLUTION|>--- conflicted
+++ resolved
@@ -23,7 +23,7 @@
 import os
 import matplotlib as mpl
 
-__all__ = ['plot_timeseries', 'plot_freq_distribution']
+__all__ = ['plot_timeseries']
 
 
 try:
@@ -59,53 +59,6 @@
         bw_color = [156, 197, 55]
     bw_color[:] = [x / 255.0 for x in bw_color]
     return bw_color
-
-
-def plot_monthly_means(data, coverage=None, ylbl=''):
-    fig = plt.figure(figsize=(15, 8))
-    ax = fig.add_axes([0.1, 0.1, 0.8, 0.8])
-    if len(data.shape) > 1:
-        ax.plot(data, '-D')
-        ax.legend(list(data.columns))
-    else:
-        ax.plot(data, '-D', color=bw_colors('asphault'))
-        ax.legend([data.name])
-    ax.set_ylabel(ylbl)
-
-    from matplotlib.dates import DateFormatter
-    ax.set_xticks(data.index)
-    ax.xaxis.set_major_formatter(DateFormatter("%b %Y"))
-    fig.autofmt_xdate(rotation=20, ha='center')
-
-    if coverage is not None:
-        plot_coverage = True
-        if len(coverage.shape) > 1:
-            if coverage.shape[1] > 1:
-                plot_coverage = False
-        if plot_coverage:
-            import matplotlib.dates as mdates
-            ax2 = ax.twinx()
-
-            plot_colors = [bw_colors('light_green_for_gradient'), bw_colors('dark_green_for_gradient'),
-                           bw_colors('darkgreen')]
-            for month, coverage in zip(coverage.index, coverage.values):
-                ax2.imshow(np.array([[plot_colors[0]], [plot_colors[1]]]),
-                           interpolation='gaussian', extent=(mdates.date2num(month - pd.Timedelta('10days')),
-                                                             mdates.date2num(month + pd.Timedelta('10days')),
-                                                             0, coverage), aspect='auto', zorder=1)
-                ax2.bar(mdates.date2num(month), coverage, edgecolor=plot_colors[2], linewidth=0.3, fill=False, zorder=0)
-            ax2.set_ylim(0, 1)
-            ax.set_ylim(bottom=0)
-            ax.set_xlim(data.index[0]-pd.Timedelta('20days'), data.index[-1]+pd.Timedelta('20days'))
-            ax.set_zorder(3)
-            ax2.yaxis.grid(True)
-            ax2.set_axisbelow(True)
-            ax.patch.set_visible(False)
-            ax2.set_ylabel('Coverage [-]')
-            ax2.yaxis.tick_right()
-            ax2.yaxis.set_label_position("right")
-            return ax2.get_figure()
-    return ax.get_figure()
 
 
 def plot_timeseries(data, date_from='', date_to=''):
@@ -334,8 +287,9 @@
     max_v = math.ceil(tab_12x24.max().max() * 100) / 100
     min_v = math.floor(tab_12x24.min().min() * 100) / 100
     step = (max_v - min_v) / 8
-    levels = np.arange(min_v, max_v + step, step)#.round(2)
+    levels = np.arange(min_v, max_v + step, step).round(2)
     fig, ax = plt.subplots()
+    # x = ax.contourf(tab_12x24, cmap="Greens")
     x = ax.contourf(tab_12x24, colors=['#e1f0c1', '#d6ebad', '#c2e184', '#aed75b', '#9acd32',
                                        '#8ab92d', '#7ba428', '#6b9023'],
                     levels=levels)
@@ -356,8 +310,8 @@
     :param sec_ratio:
     :param wdir:
     :param sec_ratio_dist: DataFrame from SectorRation.by_speed()
-    :param boom_dir_1: Boom direction in degrees of speed_col_name_1. Defaults to 0.
-    :param boom_dir_2: Boom direction in degrees of speed_col_name_2. Defaults to 0.
+    :param boom_dir_1: Boom direction in degrees of speed_col_name_1. Defaults to -1.
+    :param boom_dir_2: Boom direction in degrees of speed_col_name_2. Defaults to -1.
     :param col_names: A list of strings containing column names of wind speeds
     :returns A speed ratio plot showing average speed ratio by sector and scatter of individual data points.
     """
@@ -381,19 +335,6 @@
     annotation_text = '* Plot generated using '
     if boom_dir_1 >= 0:
         boom_dir_1 = np.radians(boom_dir_1)
-<<<<<<< HEAD
-        ax.bar(boom_dir_1, radii, width=width, bottom=minlevel, color='#659CEF')
-        ctr += 1
-    if boom_dir_2 >= 0:
-        boom_dir_2 = np.radians(boom_dir_2)
-        ax.bar(boom_dir_2, radii, width=width, bottom=minlevel, color='#DCF600')
-        ctr += 1
-
-    if ctr == 2:
-        ax.annotate('*Plot generated using ' + col_names[1] + ' (yellow green boom) divided by' + col_names[0] +
-                    ' (blue boom)', xy=(20, 10), xycoords='figure pixels')
-    ax.scatter(np.radians(wdir), sec_ratio, c=bw_colors('asphault'), alpha=0.3, s=1)
-=======
         ax.bar(boom_dir_1, radii, width=width, bottom=min_level, color='#659CEF')
         if boom_dir_2 == -1:
             annotation_text += col_names[1] + ' (top mounted) divided by ' + col_names[0] + ' (blue boom)'
@@ -410,7 +351,6 @@
     if annotate:
         ax.annotate(annotation_text, xy=(0.5, 0.035), xycoords='figure fraction', horizontalalignment='center')
     ax.scatter(np.radians(wdir), sec_ratio, color=bw_colors('asphault'), alpha=0.3, s=1)
->>>>>>> 6887a4d0
     return ax.get_figure()
 
 
