import pytest
import brightwind as bw
import pandas as pd


def test_monthly_means():
    #Load data
    bw.monthly_means(bw.load_csv(bw.datasets.shell_flats_80m_csv))
    bw.monthly_means(bw.load_csv(bw.datasets.shell_flats_80m_csv)[['WS70mA100NW_Avg','WS70mA100SE_Avg',
                                                                          'WS50mA100NW_Avg','WS50mA100SE_Avg',
                                                                          'WS20mA100CB1_Avg','WS20mA100CB2_Avg']],
                        return_data=True)
<<<<<<< HEAD
    monthly_means(load_csv(brightwind.datasets.shell_flats_80m_csv).WS80mWS425NW_Avg, return_data=True)
=======
    # monthly_means(load_csv(brightwind.dathttps://github.com/brightwind-dev/brightwind/pull/51/conflict?name=brightwind%252Ftests%252Ftest_analyse.py&ancestor_oid=327cb3af2fe06cb245669ae2d57c2484eed00991&base_oid=baa2a6ac676b4b08cce0fa48dc7903946a8ba49f&head_oid=4ec3529abbc2e330c2ba35e05a8227690d956273asets.shell_flats_80m_csv).WS80mWS425NW_Avg)
    bw.monthly_means(bw.load_csv(bw.datasets.shell_flats_80m_csv).WS80mWS425NW_Avg, return_data=True)
>>>>>>> 4704f899
    assert True

def test_sector_ratio_by_sector():
    data = bw.load_csv(bw.datasets.shell_flats_80m_csv)
    bw.SectorRatio.by_sector(data['WS70mA100NW_Avg'], data['WS70mA100SE_Avg'], data['WD50mW200PNW_VAvg'],
                          sectors = 72, boom_dir_1 = 315, boom_dir_2 = 135,return_data=True)[1]
    assert True

def test_basic_stats():
    data = bw.load_csv(bw.datasets.shell_flats_80m_csv)
    bw.basic_stats(data)
    bs2 = bw.basic_stats(data['WS70mA100NW_Avg'])
    assert (bs2['count']==58874.0).bool() and((bs2['mean']-9.169382)<1e-6).bool() and ((bs2['std']-4.932851)<1e-6).bool()\
           and (bs2['max']==27.66).bool() and (bs2['min'] == 0.0).bool()

def test_time_continuity_gaps():
    import pandas as pd
    data = bw.load_csv(bw.datasets.shell_flats_80m_csv)
    gaps = bw.time_continuity_gaps(data['WS70mA100NW_Avg'][:400])
    assert gaps.iloc[0, 0] == pd.Timestamp('2011-07-16 17:50:00')
    assert gaps.iloc[0, 1] == pd.Timestamp('2011-07-16 18:10:00')
    assert gaps.iloc[1, 0] == pd.Timestamp('2011-07-16 23:00:00')
    assert gaps.iloc[1, 1] == pd.Timestamp('2011-07-16 23:20:00')
    assert abs(gaps.iloc[0, 2] - 0.01388) < 1e-5
    assert abs(gaps.iloc[1, 2] - 0.01388) < 1e-5


def test_TI_twelve_by_24():
    df = bw.load_campbell_scientific(bw.datasets.demo_campbell_scientific_site_data)
    bw.TI.twelve_by_24(df.Spd60mN, df.Spd60mNStd)
    bw.TI.twelve_by_24(df.Spd60mN, df.Spd60mNStd, return_data=True)
    bw.TI.twelve_by_24(df.Spd60mN, df.Spd60mNStd, return_data=True, var_name='Speed 60 m N m/s')
    bw.TI.twelve_by_24(df.Spd60mN, df.Spd60mNStd, var_name='Speed 60 m N m/s')
    bw.TI.twelve_by_24(df.Spd40mN, df.Spd40mNStd)
    assert 1 == 1


def test_coverage():
    data = bw.load_campbell_scientific(bw.datasets.demo_campbell_scientific_site_data)

    # hourly coverage
    data_hourly = bw.coverage(data.Spd80mN, period='1H')
    # monthly_coverage
    data_hourly = bw.coverage(data.Spd80mN, period='1M')
    # monthly_coverage of variance
    data_hourly = bw.coverage(data.Spd80mN, period='1M', aggregation_method='var')


def test_calc_air_density():
    data = bw.load_campbell_scientific(bw.datasets.demo_campbell_scientific_site_data)
    bw.calc_air_density(data.T2m, data.P2m)
    bw.calc_air_density(data.T2m, data.P2m, elevation_ref=0, elevation_site=200)

    with pytest.raises(TypeError) as except_info:
        bw.calc_air_density(15, 1013, elevation_site=200)
    assert str(except_info.value) == 'elevation_ref should be a number'
    with pytest.raises(TypeError) as except_info:
        bw.calc_air_density(15, 1013, elevation_ref=200)
    assert str(except_info.value) == 'elevation_site should be a number'
    assert abs(bw.calc_air_density(15, 1013) - 1.225) < 1e-3
    assert abs(bw.calc_air_density(15, 1013, elevation_ref=0, elevation_site=200) - 1.203) < 1e-3
    assert (abs(bw.calc_air_density(pd.Series([15, 12.5, -5, 23]), pd.Series([1013, 990, 1020, 900])) -
               pd.Series([1.225, 1.208, 1.326, 1.059])) < 1e-3).all()<|MERGE_RESOLUTION|>--- conflicted
+++ resolved
@@ -10,12 +10,7 @@
                                                                           'WS50mA100NW_Avg','WS50mA100SE_Avg',
                                                                           'WS20mA100CB1_Avg','WS20mA100CB2_Avg']],
                         return_data=True)
-<<<<<<< HEAD
-    monthly_means(load_csv(brightwind.datasets.shell_flats_80m_csv).WS80mWS425NW_Avg, return_data=True)
-=======
-    # monthly_means(load_csv(brightwind.dathttps://github.com/brightwind-dev/brightwind/pull/51/conflict?name=brightwind%252Ftests%252Ftest_analyse.py&ancestor_oid=327cb3af2fe06cb245669ae2d57c2484eed00991&base_oid=baa2a6ac676b4b08cce0fa48dc7903946a8ba49f&head_oid=4ec3529abbc2e330c2ba35e05a8227690d956273asets.shell_flats_80m_csv).WS80mWS425NW_Avg)
     bw.monthly_means(bw.load_csv(bw.datasets.shell_flats_80m_csv).WS80mWS425NW_Avg, return_data=True)
->>>>>>> 4704f899
     assert True
 
 def test_sector_ratio_by_sector():
