import pytest
import brightwind as bw
import pandas as pd



def test_monthly_means():
    #Load data
    bw.monthly_means(bw.load_csv(bw.datasets.shell_flats_80m_csv))
    bw.monthly_means(bw.load_csv(bw.datasets.shell_flats_80m_csv)[['WS70mA100NW_Avg','WS70mA100SE_Avg',
                                                                          'WS50mA100NW_Avg','WS50mA100SE_Avg',
                                                                          'WS20mA100CB1_Avg','WS20mA100CB2_Avg']],
                        return_data=True)
    bw.monthly_means(bw.load_csv(bw.datasets.shell_flats_80m_csv).WS80mWS425NW_Avg, return_data=True)
    assert True


<<<<<<< HEAD
def test_sector_ratio_by_sector():
=======
def test_wspd_ratio_by_dir_sector():
>>>>>>> c7757e81
    data = bw.load_csv(bw.datasets.shell_flats_80m_csv)
    bw.wspd_ratio_by_dir_sector(data['WS70mA100NW_Avg'], data['WS70mA100SE_Avg'], data['WD50mW200PNW_VAvg'],
                          sectors = 72, boom_dir_1 = 315, boom_dir_2 = 135,return_data=True)[1]
    data = bw.load_csv(bw.datasets.demo_data)
    bw.wspd_ratio_by_dir_sector(data.Spd40mN, data.Spd60mN, wdir=data.Dir38mS,
                             direction_bin_array=[0, 45, 135, 180, 220, 360], boom_dir_1=160, boom_dir_2=340)
    assert True


def test_basic_stats():
    data = bw.load_csv(bw.datasets.shell_flats_80m_csv)
    bw.basic_stats(data)
    bs2 = bw.basic_stats(data['WS70mA100NW_Avg'])
    assert (bs2['count']==58874.0).bool() and((bs2['mean']-9.169382)<1e-6).bool() and ((bs2['std']-4.932851)<1e-6).bool()\
           and (bs2['max']==27.66).bool() and (bs2['min'] == 0.0).bool()


def test_time_continuity_gaps():
    import pandas as pd
    data = bw.load_csv(bw.datasets.shell_flats_80m_csv)
    gaps = bw.time_continuity_gaps(data['WS70mA100NW_Avg'][:400])
    assert gaps.iloc[0, 0] == pd.Timestamp('2011-07-16 17:50:00')
    assert gaps.iloc[0, 1] == pd.Timestamp('2011-07-16 18:10:00')
    assert gaps.iloc[1, 0] == pd.Timestamp('2011-07-16 23:00:00')
    assert gaps.iloc[1, 1] == pd.Timestamp('2011-07-16 23:20:00')
    assert abs(gaps.iloc[0, 2] - 0.01388) < 1e-5
    assert abs(gaps.iloc[1, 2] - 0.01388) < 1e-5


<<<<<<< HEAD
=======
def test_twelve_by_24():
    df = bw.load_campbell_scientific(bw.datasets.demo_campbell_scientific_site_data)
    graph, table12x24 = bw.twelve_by_24(df.Spd40mN, var_name_label='wind speed', return_data=True)
    graph = bw.twelve_by_24(df.PrcpTot, aggregation_method='sum')
    def custom_agg(x):
        return x.mean() + (2 * x.std())
    graph, table12x24 = bw.twelve_by_24(df.PrcpTot, aggregation_method=custom_agg, return_data=True)

    assert True

>>>>>>> c7757e81

def test_TI_twelve_by_24():
    df = bw.load_campbell_scientific(bw.datasets.demo_campbell_scientific_site_data)
    bw.TI.twelve_by_24(df.Spd60mN, df.Spd60mNStd)
    bw.TI.twelve_by_24(df.Spd60mN, df.Spd60mNStd, return_data=True)
    bw.TI.twelve_by_24(df.Spd60mN, df.Spd60mNStd, return_data=True, var_name_label='Speed 60 m N m/s')
    bw.TI.twelve_by_24(df.Spd60mN, df.Spd60mNStd, var_name_label='Speed 60 m N m/s')
    bw.TI.twelve_by_24(df.Spd40mN, df.Spd40mNStd)
    assert 1 == 1



def test_coverage():
    data = bw.load_campbell_scientific(bw.datasets.demo_campbell_scientific_site_data)

    # hourly coverage
    data_hourly = bw.coverage(data.Spd80mN, period='1H')
    # monthly_coverage
    data_hourly = bw.coverage(data.Spd80mN, period='1M')
    # monthly_coverage of variance
    data_hourly = bw.coverage(data.Spd80mN, period='1M', aggregation_method='var')
<<<<<<< HEAD
    assert True


def test_distribution_by_dir_sector():
    df = bw.load_campbell_scientific(bw.datasets.demo_campbell_scientific_site_data)

    rose = bw.distribution_by_dir_sector(df.Spd40mN, df.Dir38mS)

    rose, distribution = bw.distribution_by_dir_sector(df.Spd40mN, df.Dir38mS,
                                                       direction_bin_array=[0, 90, 130, 200, 360],
                                                       direction_bin_labels=['northerly', 'easterly', 'southerly',
                                                                             'westerly'],
                                                       return_data=True)


    rose, distribution = bw.distribution_by_dir_sector(df.Spd40mN, df.Dir38mS, aggregation_method='std',
                                                       return_data=True)


def test_freq_table():
    df = bw.load_campbell_scientific(bw.datasets.demo_campbell_scientific_site_data)

    graph, tab = bw.freq_table(df.Spd40mN, df.Dir38mS, return_data=True)

    # Calling with user defined dir_bin labels BUGGY
    graph, tab = bw.freq_table(df.Spd40mN, df.Dir38mS, direction_bin_array=[0, 90, 160, 210, 360],
                           direction_bin_labels=['lowest','lower','mid','high'], return_data=True)
    assert (tab.columns==['lowest','lower','mid','high']).all()

    tab = bw.freq_table(df.Spd40mN, df.Dir38mS, plot_bins=[0, 3, 6, 9, 12, 15, 41],
                        plot_labels=['0-3 m/s', '4-6 m/s', '7-9 m/s', '10-12 m/s', '13-15 m/s', '15+ m/s'],
                        return_data=True)
    #Calling with user defined var_bin labels
    graph, tab = bw.freq_table(df.Spd40mN, df.Dir38mS, var_bin_array=[0, 10, 15, 50],
                               var_bin_labels=['low', 'mid', 'high'], plot_bins=None, plot_labels=None,
                               return_data=True)

    tab = bw.freq_table(df.Spd40mN, df.Dir38mS, var_bin_array=[0, 8, 14, 41], var_bin_labels=['low', 'mid', 'high'],
                        direction_bin_array=[0, 90, 130, 200, 360],
                        direction_bin_labels=['northerly', 'easterly', 'southerly', 'westerly'],
                        plot_bins=None, plot_labels=None, return_data=True)
                        # var_bin_labels=['operating','shutdow','dangerous'],

def test_distribution():
    df = bw.load_campbell_scientific(bw.datasets.demo_campbell_scientific_site_data)

    # For distribution of %frequency of wind speeds
    dist = bw.distribution(df.Spd40mN, bins=[0, 8, 12, 21], bin_labels=['normal', 'gale', 'storm'])

    # For distribution of mean temperature
    temp_dist = bw.distribution(df.T2m, bins=[-10, 4, 12, 18, 30], aggregation_method='mean')

    # For custom aggregation function
    def custom_agg(x):
        return x.mean() + (2 * x.std())

    temp_dist = bw.distribution(df.T2m, bins=[-10, 4, 12, 18, 30], aggregation_method=custom_agg)

    # For distribution of mean wind speeds with respect to temperature
    spd_dist = bw.distribution(df.Spd40mN, var_to_bin_against=df.T2m,
                               bins=[-10, 4, 12, 18, 30],
                               bin_labels=['freezing', 'cold', 'mild', 'hot'], aggregation_method='mean')

def test_TI_by_speed():
    df = bw.load_campbell_scientific(bw.datasets.demo_campbell_scientific_site_data)
    TI_by_speed = bw.TI.by_speed(df.Spd80mN, df.Spd80mNStd)

    #60 percentile
    TI_by_speed_60 = bw.TI.by_speed(df.Spd80mN, df.Spd80mNStd, percentile=60, return_data=True)

    #bin_array
    TI_by_speed = bw.TI.by_speed(df.Spd80mN, df.Spd80mNStd, speed_bin_array=[0, 10, 14, 51],
                                      speed_bin_labels=['low', 'mid', 'high'], return_data=True)
    # assert TI_by_speed.index == ['low', 'mid', 'high']
    assert True
=======


def test_calc_air_density():
    data = bw.load_campbell_scientific(bw.datasets.demo_campbell_scientific_site_data)
    bw.calc_air_density(data.T2m, data.P2m)
    bw.calc_air_density(data.T2m, data.P2m, elevation_ref=0, elevation_site=200)

    with pytest.raises(TypeError) as except_info:
        bw.calc_air_density(15, 1013, elevation_site=200)
    assert str(except_info.value) == 'elevation_ref should be a number'
    with pytest.raises(TypeError) as except_info:
        bw.calc_air_density(15, 1013, elevation_ref=200)
    assert str(except_info.value) == 'elevation_site should be a number'
    assert abs(bw.calc_air_density(15, 1013) - 1.225) < 1e-3
    assert abs(bw.calc_air_density(15, 1013, elevation_ref=0, elevation_site=200) - 1.203) < 1e-3
    assert (abs(bw.calc_air_density(pd.Series([15, 12.5, -5, 23]), pd.Series([1013, 990, 1020, 900])) -
               pd.Series([1.225, 1.208, 1.326, 1.059])) < 1e-3).all()
>>>>>>> c7757e81
<|MERGE_RESOLUTION|>--- conflicted
+++ resolved
@@ -15,11 +15,7 @@
     assert True
 
 
-<<<<<<< HEAD
-def test_sector_ratio_by_sector():
-=======
 def test_wspd_ratio_by_dir_sector():
->>>>>>> c7757e81
     data = bw.load_csv(bw.datasets.shell_flats_80m_csv)
     bw.wspd_ratio_by_dir_sector(data['WS70mA100NW_Avg'], data['WS70mA100SE_Avg'], data['WD50mW200PNW_VAvg'],
                           sectors = 72, boom_dir_1 = 315, boom_dir_2 = 135,return_data=True)[1]
@@ -49,8 +45,6 @@
     assert abs(gaps.iloc[1, 2] - 0.01388) < 1e-5
 
 
-<<<<<<< HEAD
-=======
 def test_twelve_by_24():
     df = bw.load_campbell_scientific(bw.datasets.demo_campbell_scientific_site_data)
     graph, table12x24 = bw.twelve_by_24(df.Spd40mN, var_name_label='wind speed', return_data=True)
@@ -61,7 +55,6 @@
 
     assert True
 
->>>>>>> c7757e81
 
 def test_TI_twelve_by_24():
     df = bw.load_campbell_scientific(bw.datasets.demo_campbell_scientific_site_data)
@@ -83,7 +76,6 @@
     data_hourly = bw.coverage(data.Spd80mN, period='1M')
     # monthly_coverage of variance
     data_hourly = bw.coverage(data.Spd80mN, period='1M', aggregation_method='var')
-<<<<<<< HEAD
     assert True
 
 
@@ -159,7 +151,6 @@
                                       speed_bin_labels=['low', 'mid', 'high'], return_data=True)
     # assert TI_by_speed.index == ['low', 'mid', 'high']
     assert True
-=======
 
 
 def test_calc_air_density():
@@ -177,4 +168,3 @@
     assert abs(bw.calc_air_density(15, 1013, elevation_ref=0, elevation_site=200) - 1.203) < 1e-3
     assert (abs(bw.calc_air_density(pd.Series([15, 12.5, -5, 23]), pd.Series([1013, 990, 1020, 900])) -
                pd.Series([1.225, 1.208, 1.326, 1.059])) < 1e-3).all()
->>>>>>> c7757e81
